--- conflicted
+++ resolved
@@ -1,6 +1,5 @@
 import unittest
 from PKPD.model import model
-import myokit
 import matplotlib.pyplot as plt
 import numpy as np
 import os
@@ -22,42 +21,26 @@
         self.assertEqual(self.models.dimension, len(self.models.initial_values))
         self.assertTrue(type(self.models.params) is dict)
 
-<<<<<<< HEAD
-    def test_set_mmt_file(self):
-=======
     def test_set_get_mmt_file(self):
->>>>>>> 4b9eeba0
         self.models.set_mmt_file('test')
         self.assertTrue(self.models.mmtfile == 'test')
         self.assertEqual(self.models.get_mmt_file(), 'test')
 
-<<<<<<< HEAD
-    def test_set_initial_values(self):
-        pass
-=======
     def test_set_get_initial_values(self):
         vals = self.models.get_initial_values()
         new_vals = list(range(0,len(vals)))
         self.models.set_initial_values(new_vals)
         self.assertEqual(self.models.initial_values, new_vals)
         self.assertEqual(self.models.model.state(), new_vals)
->>>>>>> 4b9eeba0
 
     def test_set_get_model(self):
         self.assertTrue(type(self.models.model) == myokit._model_api.Model)
         self.assertEqual([n.qname() for n in self.models._get_model().variables()], [n.qname() for n in myokit.load(self.models.mmtfile)[0].variables()])
 
-<<<<<<< HEAD
-    def test_set_protocol(self):
-        pass
-        #model.set_protocol()
-
-=======
     def test_set_get_protocol(self):
         #self.models.set_protocol('model.mmt')
         #self.assertTrue(print(self.models.protocol) == '[[protocol]]\n# Level  Start    Length   Period   Multiplier\n1.0      0.0      0.1      0.0      0')
         pass #not required yet
->>>>>>> 4b9eeba0
 
     def test_set_get_params(self):
         qname = 'param.CL'
