--- conflicted
+++ resolved
@@ -12,12 +12,8 @@
     models = model.Model()
 
     def setUp(self) -> None:
-<<<<<<< HEAD
         self.models.mmtfile = '../../PKPD/mmt/one_compartment.mmt'
         print(os.getcwd())
-=======
-        self.models.mmtfile = 'PKPD/mmt/one_compartment.mmt'
->>>>>>> 09adc715
         self.models.read_mmt_file()
 
     def test_read_mmt_file(self):
