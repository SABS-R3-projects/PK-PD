import unittest

import myokit
import numpy as np

from PKPD.model import model as m



class TestModel(unittest.TestCase):
    """Tests the functionality of all methods of the Model class.
    """
    # Test case I: 1-compartment model
    file_name = 'PKPD/mmt/one_compartment.mmt'
<<<<<<< HEAD
    one_comp_model = m.Model(file_name)

    def test_init(self):
        """Tests whether the Model class initialises as expected.
        """
        # Test case I: 1-compartment model
        ## expected:
        state_dimension = 1
        state_names = ['bolus.y_c']
        parameter_names = ['param.CL', 'param.V_c']
        number_model_parameters = 2
        number_parameters_to_fit = 3

        ## assert initilised values coincide
        assert state_dimension == self.one_comp_model.state_dimension
        for state_id, state in enumerate(self.one_comp_model.state_names):
            assert state_names[state_id] == state
        for parameter_id, parameter in enumerate(self.one_comp_model.parameter_names):
            assert parameter_names[parameter_id] == parameter
        assert number_model_parameters == self.one_comp_model.number_model_parameters
        assert number_parameters_to_fit == self.one_comp_model.number_parameters_to_fit

    def test_n_parameters(self):
        """Tests whether the n_parameter method returns the correct number of fit parameters.
        """
        # Test case I: 1-compartment model
        ## expected
        n_parameters = 3

        ## assert correct number of parameters is returned.
        assert n_parameters == self.one_comp_model.n_parameters()

    def test_n_outputs(self):
        """Tests whether the n_outputs method returns the correct number of outputs.
        """
        # Test case I: 1-compartment model
        ## expected
        n_outputs = 1

        ## assert correct number of outputs.
        assert n_outputs == self.one_comp_model.n_outputs()

    def test_simulate(self):
        """Tests whether the simulate method works as expected. Tests implicitly also whether
        the _set_parameters method works properly.
        """
        # Test case I: 1-compartment model
        parameters = [20, 2, 4] # different from initialsed parameters
        times = np.arange(25)

        ## expected
        model, protocol, _ = myokit.load(self.file_name)
        model.set_state([parameters[0]])
        model.set_value('param.CL', parameters[1])
        model.set_value('param.V_c', parameters[2])
        simulation = myokit.Simulation(model, protocol)
        myokit_result = simulation.run(duration=times[-1]+1, log=['bolus.y_c'], log_times = times)
        expected_result = np.array(myokit_result)

        ## assert that Model.simulate returns the same result.
        model_result = self.one_comp_model.simulate(parameters, times)

        assert np.equal(expected_result, model_result)


=======
    models = model.Model()

    def setUp(self) -> None:
        self.models.mmtfile = 'PKPD/mmt/one_compartment.mmt'
        self.models.read_mmt_file()

    def test_read_mmt_file(self):
        self.assertTrue(self.models.initial_values)
        self.assertTrue(self.models.central_compartment_name)
        self.assertEqual(self.models.dimension, len(self.models.initial_values))
        self.assertTrue(type(self.models.params) is dict)

    def test_set_get_mmt_file(self):
        self.models.set_mmt_file('test')
        self.assertTrue(self.models.mmtfile == 'test')
        self.assertEqual(self.models.get_mmt_file(), 'test')

    def test_set_get_initial_values(self):
        vals = self.models.get_initial_values()
        new_vals = list(range(0,len(vals)))
        self.models.set_initial_values(new_vals)
        self.assertEqual(self.models.initial_values, new_vals)
        self.assertEqual(self.models.model.state(), new_vals)

    def test_set_get_model(self):
        self.assertTrue(type(self.models.model) == myokit._model_api.Model)
        self.assertEqual([n.qname() for n in self.models._get_model().variables()], [n.qname() for n in myokit.load(self.models.mmtfile)[0].variables()])

    def test_set_get_protocol(self):
        #self.models.set_protocol('model.mmt')
        #self.assertTrue(print(self.models.protocol) == '[[protocol]]\n# Level  Start    Length   Period   Multiplier\n1.0      0.0      0.1      0.0      0')
        pass #not required yet

    def test_set_get_params(self):
        qname = 'param.CL'
        value = 4.0
        self.models.set_params({qname:value})
        self.assertEqual(self.models.model.get(qname).eval(), value)
        param_dict = {'param.CL': 4.0, 'param.V_c' : 5.0}
        self.assertEqual(param_dict, self.models.get_params())

    def test_solve(self):
        #Checks Max Error Pre Spike < 1e-8
        t = np.linspace(0.0, 24.0, 1000)
        self.models.set_initial_values([25.0])
        self.models.solve(25.0, log_times=t)
        CL = self.models.params['param.CL']
        Vc = self.models.params['param.V_c']
        y = sum([25 * np.heaviside(t - 8.0 * i, 1) * np.exp(-CL * (t - 8.0 * i) / Vc) for i in range(0, 4)])
        #y = 25.0*np.exp(-CL*t/Vc)
        #solution_t = self.models.get_solution('engine.time')
        solution_y = self.models.get_solution(self.models.central_compartment_name)
        # plt.figure(1)
        # plt.title('Numerical and Exact Solution')
        # plt.plot(solution_t, solution_y, 'x')
        # plt.plot(t, y)
        # plt.legend(['Numerical', 'Exact'])
        # plt.show()
        error = np.abs(y - solution_y)
        # plt.figure(2)
        # plt.title('Solution Error [Heaviside spikes]')
        # plt.plot(t, error)
        # plt.show()
        self.assertLess(np.max(error[:330]), 1e-8)
>>>>>>> 80519c74
<|MERGE_RESOLUTION|>--- conflicted
+++ resolved
@@ -12,7 +12,6 @@
     """
     # Test case I: 1-compartment model
     file_name = 'PKPD/mmt/one_compartment.mmt'
-<<<<<<< HEAD
     one_comp_model = m.Model(file_name)
 
     def test_init(self):
@@ -75,72 +74,4 @@
         ## assert that Model.simulate returns the same result.
         model_result = self.one_comp_model.simulate(parameters, times)
 
-        assert np.equal(expected_result, model_result)
-
-
-=======
-    models = model.Model()
-
-    def setUp(self) -> None:
-        self.models.mmtfile = 'PKPD/mmt/one_compartment.mmt'
-        self.models.read_mmt_file()
-
-    def test_read_mmt_file(self):
-        self.assertTrue(self.models.initial_values)
-        self.assertTrue(self.models.central_compartment_name)
-        self.assertEqual(self.models.dimension, len(self.models.initial_values))
-        self.assertTrue(type(self.models.params) is dict)
-
-    def test_set_get_mmt_file(self):
-        self.models.set_mmt_file('test')
-        self.assertTrue(self.models.mmtfile == 'test')
-        self.assertEqual(self.models.get_mmt_file(), 'test')
-
-    def test_set_get_initial_values(self):
-        vals = self.models.get_initial_values()
-        new_vals = list(range(0,len(vals)))
-        self.models.set_initial_values(new_vals)
-        self.assertEqual(self.models.initial_values, new_vals)
-        self.assertEqual(self.models.model.state(), new_vals)
-
-    def test_set_get_model(self):
-        self.assertTrue(type(self.models.model) == myokit._model_api.Model)
-        self.assertEqual([n.qname() for n in self.models._get_model().variables()], [n.qname() for n in myokit.load(self.models.mmtfile)[0].variables()])
-
-    def test_set_get_protocol(self):
-        #self.models.set_protocol('model.mmt')
-        #self.assertTrue(print(self.models.protocol) == '[[protocol]]\n# Level  Start    Length   Period   Multiplier\n1.0      0.0      0.1      0.0      0')
-        pass #not required yet
-
-    def test_set_get_params(self):
-        qname = 'param.CL'
-        value = 4.0
-        self.models.set_params({qname:value})
-        self.assertEqual(self.models.model.get(qname).eval(), value)
-        param_dict = {'param.CL': 4.0, 'param.V_c' : 5.0}
-        self.assertEqual(param_dict, self.models.get_params())
-
-    def test_solve(self):
-        #Checks Max Error Pre Spike < 1e-8
-        t = np.linspace(0.0, 24.0, 1000)
-        self.models.set_initial_values([25.0])
-        self.models.solve(25.0, log_times=t)
-        CL = self.models.params['param.CL']
-        Vc = self.models.params['param.V_c']
-        y = sum([25 * np.heaviside(t - 8.0 * i, 1) * np.exp(-CL * (t - 8.0 * i) / Vc) for i in range(0, 4)])
-        #y = 25.0*np.exp(-CL*t/Vc)
-        #solution_t = self.models.get_solution('engine.time')
-        solution_y = self.models.get_solution(self.models.central_compartment_name)
-        # plt.figure(1)
-        # plt.title('Numerical and Exact Solution')
-        # plt.plot(solution_t, solution_y, 'x')
-        # plt.plot(t, y)
-        # plt.legend(['Numerical', 'Exact'])
-        # plt.show()
-        error = np.abs(y - solution_y)
-        # plt.figure(2)
-        # plt.title('Solution Error [Heaviside spikes]')
-        # plt.plot(t, error)
-        # plt.show()
-        self.assertLess(np.max(error[:330]), 1e-8)
->>>>>>> 80519c74
+        assert np.equal(expected_result, model_result)