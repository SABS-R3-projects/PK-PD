import unittest
from PKPD.model import model
import matplotlib.pyplot as plt
import myokit
import numpy as np
import os
import os

class TestModel(unittest.TestCase):

    self.file_name = 'PKPD/mmt/one_compartment.mmt'
    self.models = model.Model()

    def setUp(self) -> None:
<<<<<<< HEAD
        self.models.mmtfile = '../../PKPD/mmt/one_compartment.mmt'
        print(os.getcwd())
=======
        self.models.mmtfile = self.file_name
>>>>>>> 026492d1
        self.models.read_mmt_file()

    def test_read_mmt_file(self):
        self.assertTrue(self.models.initial_values)
        self.assertTrue(self.models.central_compartment_name)
        self.assertEqual(self.models.dimension, len(self.models.initial_values))
        self.assertTrue(type(self.models.params) is dict)

    def test_set_get_mmt_file(self):
        self.models.set_mmt_file('test')
        self.assertTrue(self.models.mmtfile == 'test')
        self.assertEqual(self.models.get_mmt_file(), 'test')

    def test_set_get_initial_values(self):
        vals = self.models.get_initial_values()
        new_vals = list(range(0,len(vals)))
        self.models.set_initial_values(new_vals)
        self.assertEqual(self.models.initial_values, new_vals)
        self.assertEqual(self.models.model.state(), new_vals)

    def test_set_get_model(self):
        self.assertTrue(type(self.models.model) == myokit._model_api.Model)
        self.assertEqual([n.qname() for n in self.models._get_model().variables()], [n.qname() for n in myokit.load(self.models.mmtfile)[0].variables()])

    def test_set_get_protocol(self):
        #self.models.set_protocol('model.mmt')
        #self.assertTrue(print(self.models.protocol) == '[[protocol]]\n# Level  Start    Length   Period   Multiplier\n1.0      0.0      0.1      0.0      0')
        pass #not required yet

    def test_set_get_params(self):
        qname = 'param.CL'
        value = 4.0
        self.models.set_params(CL = value)
        self.assertEqual(self.models.model.get(qname).eval(), value)
        param_dict = {'param.CL': 4.0, 'param.V_c' : 5.0}
        self.assertEqual(param_dict, self.models.get_params())

    def test_solve(self):
        #Checks Max Error Pre Spike < 1e-8
        t = np.linspace(0.0, 24.0, 1000)
        self.models.set_initial_values([25.0])
        self.models.solve(25.0, log_times=t)
        CL = self.models.params['param.CL']
        Vc = self.models.params['param.V_c']
        y = sum([25 * np.heaviside(t - 8.0 * i, 1) * np.exp(-CL * (t - 8.0 * i) / Vc) for i in range(0, 4)])
        #y = 25.0*np.exp(-CL*t/Vc)
        solution_t = self.models.get_solution('engine.time')
        solution_y = self.models.get_solution(self.models.central_compartment_name)
        plt.figure(1)
        plt.title('Numerical and Exact Solution')
        plt.plot(solution_t, solution_y, 'x')
        plt.plot(t, y)
        plt.legend(['Numerical', 'Exact'])
        plt.show()
        error = np.abs(y - solution_y)
        plt.figure(2)
        plt.title('Solution Error [Heaviside spikes]')
        plt.plot(t, error)
        plt.show()
        self.assertLess(np.max(error[:330]), 1e-8)
<|MERGE_RESOLUTION|>--- conflicted
+++ resolved
@@ -4,7 +4,7 @@
 import myokit
 import numpy as np
 import os
-import os
+
 
 class TestModel(unittest.TestCase):
 
@@ -12,12 +12,8 @@
     self.models = model.Model()
 
     def setUp(self) -> None:
-<<<<<<< HEAD
         self.models.mmtfile = '../../PKPD/mmt/one_compartment.mmt'
         print(os.getcwd())
-=======
-        self.models.mmtfile = self.file_name
->>>>>>> 026492d1
         self.models.read_mmt_file()
 
     def test_read_mmt_file(self):
