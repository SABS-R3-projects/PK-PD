--- conflicted
+++ resolved
@@ -42,30 +42,16 @@
         initial_parameters = np.array([0.1, 1.1, 4.1])
 
         # solve inverse problem
-<<<<<<< HEAD
-        problem.find_optimal_parameter(initial_parameter=initial_parameters)
-        estimated_parameters = problem.estimated_parameters
-=======
         problem.find_optimal_parameter(initial_parameter=initial_parameters, number_of_iterations=1)
         estimated_paramters = problem.estimated_parameters
->>>>>>> 0cb6fd90
 
         # assert agreement of estimates with true parameters
         for parameter_id, true_value in enumerate(self.true_parameters_one_comp_model):
-<<<<<<< HEAD
-            estimated_value = estimated_parameters[parameter_id]
-            assert true_value == pytest.approx(estimated_value, rel=0.05)
-
-    def test_set_objective_function(self):
-        """Test whether the set_objective_function method works as expected.
-=======
             estimated_value = estimated_paramters[parameter_id]
             assert true_value == pytest.approx(estimated_value, rel=0.5)
 
-
     def test_set_error_function(self):
         """Test whether the set_error_function method works as expected.
->>>>>>> 0cb6fd90
         """
         problem = inference.SingleOutputInverseProblem(models=[self.one_comp_model],
                                                        times=[self.times],
@@ -149,14 +135,8 @@
 
             assert true_value == pytest.approx(estimated_value, rel=0.5)
 
-<<<<<<< HEAD
-    def test_set_objective_function(self):
-        """Test whether the set_objective_function method works as expected.
-=======
-
     def test_set_error_function(self):
         """Test whether the set_error_function method works as expected.
->>>>>>> 0cb6fd90
         """
         problem = inference.MultiOutputInverseProblem(models=[self.two_comp_model],
                                                        times=[self.times],
@@ -171,12 +151,7 @@
             # assert that error measure is set as expected
             assert type(err_func(problem.problem_container[0])) == type(problem.error_function_container[0])
 
-
-<<<<<<< HEAD
-    def test_optimiser(self):
-=======
     def test_set_optimiser(self):
->>>>>>> 0cb6fd90
         """Test whether the set_optimiser method works as expected. The estimated values
         are not of interest but rather whether the optimiser are properly embedded.
         """
