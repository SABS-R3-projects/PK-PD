import unittest

import pints
import pytest
import numpy as np

from PKPD.model import model as m
from PKPD.inference import inference


class TestSingleOutputProblem(unittest.TestCase):
    """Testing the methods of the SingleOutputinverseProblem class.
    """
    ## Test case: Linear One Compartment Model with Bolus dosing
    # generating data
<<<<<<< HEAD
    file_name = 'PKPD/modelRepository/1comp_bolus_linear.mmt'
=======
    file_name = 'PKPD/modelRepository/1_bolus_linear.mmt'
>>>>>>> 8c73e0c4
    one_comp_model = m.SingleOutputModel(file_name)
    true_parameters_one_comp_model = [2, 2, 4] # # [initial drug, CL, V]

    times = np.linspace(0.0, 24.0, 100)
    model_result = one_comp_model.simulate(true_parameters_one_comp_model, times)

    # noise-free data, to check whether optimisation works
    data_one_comp_model = model_result


    def test_find_optimal_parameter(self):
        """Test whether the find_optimal_parameter method works as expected.
        """
        problem = inference.SingleOutputInverseProblem(model=self.one_comp_model,
                                                       times=self.times,
                                                       values=self.data_one_comp_model
                                                       )

        # start somewhere in parameter space (close to the solution for ease)
        initial_parameters = np.array([1, 3, 5])

        # solve inverse problem
        problem.find_optimal_parameter(initial_parameter=initial_parameters)
        estimated_paramters = problem.estimated_parameters

        # assert aggreement of estimates with true paramters
        for parameter_id, true_value in enumerate(self.true_parameters_one_comp_model):
            estimated_value = estimated_paramters[parameter_id]
            assert true_value == pytest.approx(estimated_value, rel=0.05)


    def test_set_objective_function(self):
        """Test whether the set_objective_function method works as expected.
        """
        problem = inference.SingleOutputInverseProblem(model=self.one_comp_model,
                                                       times=self.times,
                                                       values=self.data_one_comp_model
                                                       )

        # iterate through valid error measures
        valid_obj_func = [pints.MeanSquaredError, pints.RootMeanSquaredError, pints.SumOfSquaresError]
        for obj_func in valid_obj_func:
            problem.set_objective_function(objective_function=obj_func)

            # assert that error measure is set as expected
            assert type(obj_func(problem.problem)) == type(problem.objective_function)


    def test_set_optimiser(self):
        """Test whether the set_optimiser method works as expected. The estimated values
        are not of interest but rather whether the optimiser are properly embedded.
        """
        problem = inference.SingleOutputInverseProblem(model=self.one_comp_model,
                                                       times=self.times,
                                                       values=self.data_one_comp_model
                                                       )

        # iterate through valid optimisers
        valid_optimisers = [pints.CMAES, pints.NelderMead, pints.PSO, pints.SNES, pints.XNES]
        for opt in valid_optimisers:
            problem.set_optimiser(optimiser=opt)

            assert opt == problem.optimiser


class TestMultiOutputProblem(unittest.TestCase):
    """Testing the methods of MultiOutputInverseProblem class.
    """
    ## Test case: Linear Two Compartment Model with Subcutaneous Dosing
    # generating data
    file_name = 'PKPD/modelRepository/2_bolus_linear.mmt'
    two_comp_model = m.MultiOutputModel(file_name)

    # set dimensionality of data
    two_comp_model.set_output_dimension(2)

    # List of parameters: ['central_compartment.drug', 'dose_compartment.drug', 'peripheral_compartment.drug', 'central_compartment.CL',
    # 'central_compartment.Kcp', 'central_compartment.V', 'dose_compartment.Ka', 'peripheral_compartment.Kpc', 'peripheral_compartment.V']
    true_parameters = [1, 1, 1, 3, 5, 2, 2]

    times = np.linspace(0.0, 24.0, 100)
    model_result = two_comp_model.simulate(true_parameters, times)

    # noise free data to check that inference works
    data_two_comp_model = model_result


    def test_find_optimal_parameter(self):
        """Test whether the find_optimal_parameter method works as expected.
        """
        problem = inference.MultiOutputInverseProblem(model=self.two_comp_model,
                                                      times=self.times,
                                                      values=self.data_two_comp_model
                                                      )

        # start somewhere in parameter space (close to the solution for ease)
        initial_parameters = np.array([1, 1, 1, 3, 5, 2, 2])

        # solve inverse problem
        problem.find_optimal_parameter(initial_parameter=initial_parameters)
        estimated_parameters = problem.estimated_parameters

        # assert aggreement of estimates with true paramters
        for parameter_id, true_value in enumerate(self.true_parameters):
            estimated_value = estimated_parameters[parameter_id]

            assert true_value == pytest.approx(estimated_value, rel=0.05)


    def test_set_objective_function(self):
        """Test whether the set_objective_function method works as expected.
        """
        problem = inference.MultiOutputInverseProblem(model=self.two_comp_model,
                                                       times=self.times,
                                                       values=self.data_two_comp_model
                                                       )

        # iterate through valid error measures
        valid_obj_func = [pints.MeanSquaredError, pints.SumOfSquaresError]
        for obj_func in valid_obj_func:
            problem.set_objective_function(objective_function=obj_func)

            # assert that error measure is set as expected
            assert type(obj_func(problem.problem)) == type(problem.objective_function)


        valid_obj_func = [pints.MeanSquaredError, pints.SumOfSquaresError]


    def test_optimiser(self):
        """Test whether the set_optimiser method works as expected. The estimated values
        are not of interest but rather whether the optimiser are properly embedded.
        """
        problem = inference.MultiOutputInverseProblem(model=self.two_comp_model,
                                                        times=self.times,
                                                        values=self.data_two_comp_model
                                                        )

        # iterate through valid optimisers
        valid_optimisers = [pints.CMAES, pints.NelderMead, pints.PSO, pints.SNES, pints.XNES]
        for opt in valid_optimisers:
            problem.set_optimiser(optimiser=opt)

            assert opt == problem.optimiser<|MERGE_RESOLUTION|>--- conflicted
+++ resolved
@@ -13,11 +13,7 @@
     """
     ## Test case: Linear One Compartment Model with Bolus dosing
     # generating data
-<<<<<<< HEAD
-    file_name = 'PKPD/modelRepository/1comp_bolus_linear.mmt'
-=======
     file_name = 'PKPD/modelRepository/1_bolus_linear.mmt'
->>>>>>> 8c73e0c4
     one_comp_model = m.SingleOutputModel(file_name)
     true_parameters_one_comp_model = [2, 2, 4] # # [initial drug, CL, V]
 
