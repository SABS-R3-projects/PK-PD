from array import array
from typing import List

import myokit
import numpy as np

from PKPD.model.abstractModel import AbstractModel


class SingleOutputModel(AbstractModel):
    """Model class inheriting from pints.ForwardModel. To solve the forward problem methods from the
    myokit package are employed. The sole difference to the MultiOutputProblem is that the simulate method
    returns a 1d array instead of a 2d array.
    """
    def __init__(self, mmtfile:str) -> None:
        """Initialises the model class.

        Arguments:
            mmtfile {str} -- Path to the mmtfile defining the model and the protocol.
        """
        # load model and protocol
        model, protocol, _ = myokit.load(mmtfile)

        # get state, parameter and output names
        self.state_names = [state.qname() for state in model.states()]
        self.state_dimension = model.count_states()
        self.output_name = self._get_default_output_name(model)
        self.parameter_names = self._get_parameter_names(model)
        self.number_parameters_to_fit = model.count_variables(inter=False, bound=False)

        # instantiate the simulation
        self.simulation = myokit.Simulation(model, protocol)
        self.model = model


    def _get_default_output_name(self, model:myokit.Model):
        """Returns 'central_compartment.drug_concentration' as output_name by default. If variable does not exist in model, first state
        variable name is returned.

        Arguments:
            model {myokit.Model} -- A myokit model.

        Returns:
            str -- Output name of model.
        """
        default_output_name = 'central_compartment.drug_concentration'
        if model.has_variable(default_output_name):
            return default_output_name
        else:
            # if default output name does not exist, output first state variable
            first_state_name = self.state_names[0]
            return first_state_name


    def _get_parameter_names(self, model:myokit.Model):
        """Gets parameter names of the ODE model, i.e. initial conditions are excluded.

        Arguments:
            model {myokit.Model} -- A myokit model.

        Returns:
            List -- List of parameter names.
        """
        parameter_names = []
        for component in model.components(sort=True):
            parameter_names += [var.qname() for var in component.variables(state=False, inter=False, bound=False, sort=True)]

        return parameter_names


    def n_parameters(self) -> int:
        """Returns the number of parameters of the model, i.e. initial conditions and model
        parameters.

        Returns:
            int -- Number of parameters.
        """
        return self.number_parameters_to_fit


    def n_outputs(self) -> None:
        """Returns the dimension of the state variable.

        Returns:
            int -- Dimensionality of the output.
        """
        return 1


    def set_output(self, output_name):
        """Sets the output of the model.

        Arguments:
            output_name {[type]} -- [description]
        """
        self.output_name = output_name


    def simulate(self, parameters:np.ndarray, times:np.ndarray) -> array:
        """Solves the forward problem and returns the state values evaluated at the times provided.

        Arguments:
            parameters {np.ndarray} -- Parameters of the model. By convention [initial conditions, model parameters].
            times {np.ndarray} -- Times at which states will be evaluated.

        Returns:
            [array] -- State values evaluated at provided times.
        """
        self.simulation.reset()
        self._set_parameters(parameters)

        # duration is the last time point plus an increment to iclude the last time step.
        result = self.simulation.run(duration=times[-1]+1, log=[self.output_name], log_times = times)

        return result[self.output_name]


    def _set_parameters(self, parameters:np.ndarray) -> None:
        """Internal helper method to set the parameters of the forward model.

        Arguments:
            parameters {np.ndarray} -- Parameters of the model. By convention [initial condition, model parameters].
        """
        self.simulation.set_state(parameters[:self.state_dimension])
        for param_id, value in enumerate(parameters[self.state_dimension:]):
            self.simulation.set_constant(self.parameter_names[param_id], value)


class MultiOutputModel(AbstractModel):
    """Model class inheriting from pints.ForwardModel. To solve the forward problem methods from the
    myokit package are employed. The sole difference to the SingleOutputProblem is that the simulate method
    returns a 2d array instead of a 1d array.
    """
    def __init__(self, mmtfile:str) -> None:
        """Initialises the model class.

        Arguments:
            mmtfile {str} -- Path to the mmtfile defining the model and the protocol.
        """
        # load model and protocol
        model, protocol, _ = myokit.load(mmtfile)

        # get state, parameter and output names
        self.state_names = [state.qname() for state in model.states()]
        self.state_dimension = model.count_states()
        self.output_names = []
        self.output_dimension = None
        self.parameter_names = self._get_parameter_names(model)
        self.number_parameters_to_fit = model.count_variables(inter=False, bound=False)

        # instantiate the simulation
        self.simulation = myokit.Simulation(model, protocol)
        self.model = model

    def _get_parameter_names(self, model:myokit.Model):
        """Gets parameter names of the ODE model, i.e. initial conditions are excluded.

        Arguments:
            model {myokit.Model} -- A myokit model.

        Returns:
            List -- List of parameter names.
        """
        parameter_names = []
        for component in model.components(sort=True):
            parameter_names += [var.qname() for var in component.variables(state=False, inter=False, bound=False, sort=True)]

        return parameter_names


    def n_parameters(self) -> int:
        """Returns the number of parameters of the model, i.e. initial conditions and model
        parameters.

        Returns:
            int -- Number of parameters.
        """
        return self.number_parameters_to_fit


    def n_outputs(self) -> None:
        """Returns the dimension of the state variable.

        Returns:
            int -- Dimensionality of the output.
        """
        return self.output_dimension


    def simulate(self, parameters:np.ndarray, times:np.ndarray) -> np.ndarray:
        """Solves the forward problem and returns the state values evaluated at the times provided.

        Arguments:
            parameters {np.ndarray} -- Parameters of the model. By convention [initial conditions, model parameters].
            times {np.ndarray} -- Times at which states will be evaluated.

        Returns:
            [np.ndarray] -- State values evaluated at provided times.
        """
        self.simulation.reset()
        self._set_parameters(parameters)

        # duration is the last time point plus an increment to iclude the last time step.
        output = self.simulation.run(duration=times[-1]+1, log=self.output_names, log_times = times)

        result = []
        for name in self.output_names:
            result.append(output[name])

        return np.array(result).transpose()


    def _set_parameters(self, parameters:np.ndarray) -> None:
        """Internal helper method to set the parameters of the forward model.

        Arguments:
            parameters {np.ndarray} -- Parameters of the model. By convention [initial condition, model parameters].
        """
        self.simulation.set_state(parameters[:self.state_dimension])
        for param_id, value in enumerate(parameters[self.state_dimension:]):
            self.simulation.set_constant(self.parameter_names[param_id], value)

<<<<<<< HEAD
def set_unit_format():
    """
    Set nicer display format for some commonly used units
    """

    # Common Unit Dictionary
    common_units = {
        'mL/h': myokit.units.L * 1e-3 / myokit.units.h,
        'mL': myokit.units.L * 1e-3,
        'ng': myokit.units.g * 1e-9,
        'ng/mL': myokit.units.g * 1e-9 / (myokit.units.L * 1e-3),
        'h': myokit.units.h,
        'ng/h': myokit.units.g * 1e-9 / myokit.units.h
    }

    # Set Preferred Representation in Myokit
    for name, unit in common_units.items():
        myokit.Unit.register_preferred_representation(name, unit)

set_unit_format()
=======

    def set_output_dimension(self, data_dimension:int):
        """Set output dimension to data dimension, so optimisation/inference can be performed.
        Output state will be set to default output names.

        Arguments:
            data_dimension {int} -- Dimensionality of input data.
        """
        # set output dimension
        self.output_dimension = data_dimension

        # if dimension of outputs does not match, fill with default outputs
        if len(self.output_names) != self.output_dimension:
            self._set_default_output_names()


    def _set_default_output_names(self):
        """Returns 'central_compartment.drug_concentration' as output_name by default. If variable does not exist in model, first state
        variable name is returned.

        Arguments:
            model {myokit.Model} -- A myokit model.

        Returns:
            str -- Output names of model.
        """
        default_output_names = []
        default_output_variable = 'drug_concentration'
        model = self.simulation._model

        # iterate through components and fill with default variables
        model_components = model.components(sort=True)
        for component in model_components:
            if component.has_variable(default_output_variable):
                variable_name = component.name() + '.' + default_output_variable
                default_output_names.append(variable_name)

        # check dimensional compatibility
        if len(default_output_names) >= self.output_dimension:
            self.output_names = default_output_names[:self.output_dimension]
        elif self.state_dimension >= self.output_dimension:
            self.output_names = self.state_names[:self.output_dimension]


    def set_output(self, output_names:List):
        """Set output of the model.

        Arguments:
            output_names {List} -- List of (state) variable names in the model.
        """
        self.output_dimension = len(output_names)
        self.output_names = output_names
>>>>>>> c1b5db55
<|MERGE_RESOLUTION|>--- conflicted
+++ resolved
@@ -220,7 +220,59 @@
         for param_id, value in enumerate(parameters[self.state_dimension:]):
             self.simulation.set_constant(self.parameter_names[param_id], value)
 
-<<<<<<< HEAD
+
+    def set_output_dimension(self, data_dimension:int):
+        """Set output dimension to data dimension, so optimisation/inference can be performed.
+        Output state will be set to default output names.
+
+        Arguments:
+            data_dimension {int} -- Dimensionality of input data.
+        """
+        # set output dimension
+        self.output_dimension = data_dimension
+
+        # if dimension of outputs does not match, fill with default outputs
+        if len(self.output_names) != self.output_dimension:
+            self._set_default_output_names()
+
+
+    def _set_default_output_names(self):
+        """Returns 'central_compartment.drug_concentration' as output_name by default. If variable does not exist in model, first state
+        variable name is returned.
+
+        Arguments:
+            model {myokit.Model} -- A myokit model.
+
+        Returns:
+            str -- Output names of model.
+        """
+        default_output_names = []
+        default_output_variable = 'drug_concentration'
+        model = self.simulation._model
+
+        # iterate through components and fill with default variables
+        model_components = model.components(sort=True)
+        for component in model_components:
+            if component.has_variable(default_output_variable):
+                variable_name = component.name() + '.' + default_output_variable
+                default_output_names.append(variable_name)
+
+        # check dimensional compatibility
+        if len(default_output_names) >= self.output_dimension:
+            self.output_names = default_output_names[:self.output_dimension]
+        elif self.state_dimension >= self.output_dimension:
+            self.output_names = self.state_names[:self.output_dimension]
+
+
+    def set_output(self, output_names:List):
+        """Set output of the model.
+
+        Arguments:
+            output_names {List} -- List of (state) variable names in the model.
+        """
+        self.output_dimension = len(output_names)
+        self.output_names = output_names
+
 def set_unit_format():
     """
     Set nicer display format for some commonly used units
@@ -240,58 +292,4 @@
     for name, unit in common_units.items():
         myokit.Unit.register_preferred_representation(name, unit)
 
-set_unit_format()
-=======
-
-    def set_output_dimension(self, data_dimension:int):
-        """Set output dimension to data dimension, so optimisation/inference can be performed.
-        Output state will be set to default output names.
-
-        Arguments:
-            data_dimension {int} -- Dimensionality of input data.
-        """
-        # set output dimension
-        self.output_dimension = data_dimension
-
-        # if dimension of outputs does not match, fill with default outputs
-        if len(self.output_names) != self.output_dimension:
-            self._set_default_output_names()
-
-
-    def _set_default_output_names(self):
-        """Returns 'central_compartment.drug_concentration' as output_name by default. If variable does not exist in model, first state
-        variable name is returned.
-
-        Arguments:
-            model {myokit.Model} -- A myokit model.
-
-        Returns:
-            str -- Output names of model.
-        """
-        default_output_names = []
-        default_output_variable = 'drug_concentration'
-        model = self.simulation._model
-
-        # iterate through components and fill with default variables
-        model_components = model.components(sort=True)
-        for component in model_components:
-            if component.has_variable(default_output_variable):
-                variable_name = component.name() + '.' + default_output_variable
-                default_output_names.append(variable_name)
-
-        # check dimensional compatibility
-        if len(default_output_names) >= self.output_dimension:
-            self.output_names = default_output_names[:self.output_dimension]
-        elif self.state_dimension >= self.output_dimension:
-            self.output_names = self.state_names[:self.output_dimension]
-
-
-    def set_output(self, output_names:List):
-        """Set output of the model.
-
-        Arguments:
-            output_names {List} -- List of (state) variable names in the model.
-        """
-        self.output_dimension = len(output_names)
-        self.output_names = output_names
->>>>>>> c1b5db55
+set_unit_format()