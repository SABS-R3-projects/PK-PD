--- conflicted
+++ resolved
@@ -20,7 +20,6 @@
             dosing -- either None or a tuple of an array of times and and array of dosing amounts. If None, uses
                     protocol in mmtfile.
         """
-<<<<<<< HEAD
         if dosing==None:
             model, protocol, _ = myokit.load(mmtfile)
         else:
@@ -28,19 +27,6 @@
             protocol = myokit.Protocol()
             for i in range(len(dosing[0])):
                 protocol.schedule(dosing[1][i], dosing[0][i], duration)
-        state_dimension = model.count_states()
-        if state_dimension > 1:
-            raise NotImplementedError(
-                'The output seems to be multi-dimensional. You might want to try a MultiOutputProblem instead.'
-                )
-        self.state_name = next(model.states()).qname()
-        # TODO: automate name 'param'
-        self.parameter_names = sorted([var.qname() for var in model.get('param').variables()])
-        self.number_model_parameters = len(self.parameter_names)
-        self.number_parameters_to_fit = 1 + self.number_model_parameters
-=======
-        # load model and protocol
-        model, protocol, _ = myokit.load(mmtfile)
 
         # get state, parameter and output names
         self.state_names = [state.qname() for state in model.states()]
@@ -50,7 +36,6 @@
         self.number_parameters_to_fit = model.count_variables(inter=False, bound=False)
 
         # instantiate the simulation
->>>>>>> c1b5db55
         self.simulation = myokit.Simulation(model, protocol)
 
 
@@ -158,7 +143,6 @@
         Arguments:
             mmtfile {str} -- Path to the mmtfile defining the model and the protocol.
         """
-<<<<<<< HEAD
 
         if dosing==None:
             model, protocol, _ = myokit.load(mmtfile)
@@ -167,13 +151,9 @@
             protocol = myokit.Protocol()
             for i in range(len(dosing[0])):
                 protocol.schedule(dosing[1][i], dosing[0][i], duration)
-=======
-        # load model and protocol
-        model, protocol, _ = myokit.load(mmtfile)
 
         # get state, parameter and output names
         self.state_names = [state.qname() for state in model.states()]
->>>>>>> c1b5db55
         self.state_dimension = model.count_states()
         self.output_names = []
         self.output_dimension = None
@@ -296,7 +276,7 @@
             self.output_names = self.state_names[:self.output_dimension]
 
 
-    def set_output(self, output_names:List):
+    def set_output(self, output_names:list):
         """Set output of the model.
 
         Arguments:
