--- conflicted
+++ resolved
@@ -23,10 +23,7 @@
 
         # get state, parameter and output names
         self.state_names = [state.qname() for state in model.states()]
-<<<<<<< HEAD
         self.create_state_dictionary(model)
-=======
->>>>>>> 8c73e0c4
         self.state_dimension = model.count_states()
         self.output_name = self._get_default_output_name(model)
         self.parameter_names = self._get_parameter_names(model)
@@ -38,11 +35,7 @@
 
 
     def _get_default_output_name(self, model:myokit.Model):
-<<<<<<< HEAD
-        """Returns 'centralCompartment.drugConcentration' as output_name by default. If variable does not exist in model, first state
-=======
         """Returns 'central_compartment.drug_concentration' as output_name by default. If variable does not exist in model, first state
->>>>>>> 8c73e0c4
         variable name is returned.
 
         Arguments:
@@ -51,11 +44,7 @@
         Returns:
             str -- Output name of model.
         """
-<<<<<<< HEAD
-        default_output_name = 'centralCompartment.drugConcentration'
-=======
         default_output_name = 'central_compartment.drug_concentration'
->>>>>>> 8c73e0c4
         if model.has_variable(default_output_name):
             return default_output_name
         else:
@@ -167,12 +156,8 @@
         # get state, parameter and output names
         self.state_names = [state.qname() for state in model.states()]
         self.state_dimension = model.count_states()
-<<<<<<< HEAD
-        self.output_names = self._get_default_output_names(model)
-=======
         self.output_names = []
         self.output_dimension = None
->>>>>>> 8c73e0c4
         self.parameter_names = self._get_parameter_names(model)
         self.number_parameters_to_fit = model.count_variables(inter=False, bound=False)
 
@@ -180,32 +165,13 @@
         self.simulation = myokit.Simulation(model, protocol)
         self.model = model
 
-<<<<<<< HEAD
-    ### TODO: adapt function and continue fixing changes.
-    ### Oriantate on init and singleoutput problme.
-    def _get_default_output_names(self, model:myokit.Model):
-        """Returns 'centralCompartment.drugConcentration' as output_name by default. If variable does not exist in model, first state
-        variable name is returned.
-=======
     def _get_parameter_names(self, model:myokit.Model):
         """Gets parameter names of the ODE model, i.e. initial conditions are excluded.
->>>>>>> 8c73e0c4
 
         Arguments:
             model {myokit.Model} -- A myokit model.
 
         Returns:
-<<<<<<< HEAD
-            str -- Output name of model.
-        """
-        default_output_name = 'centralCompartment.drugConcentration'
-        if model.has_variable(default_output_name):
-            return default_output_name
-        else:
-            # if default output name does not exist, output first state variable
-            first_state_name = self.state_names[0]
-            return first_state_name
-=======
             List -- List of parameter names.
         """
         parameter_names = []
@@ -213,7 +179,6 @@
             parameter_names += [var.qname() for var in component.variables(state=False, inter=False, bound=False, sort=True)]
 
         return parameter_names
->>>>>>> 8c73e0c4
 
 
     def n_parameters(self) -> int:
@@ -268,19 +233,6 @@
         for param_id, value in enumerate(parameters[self.state_dimension:]):
             self.simulation.set_constant(self.parameter_names[param_id], value)
 
-<<<<<<< HEAD
-    def create_state_dictionary(self):
-        """
-        Tempoary Function to create dictionary for state labels
-
-        """
-        code = {'p' : 'Peripheral', 'c' : 'Central', 'd' : 'Dosing'}
-        self.state_dictionary = {}
-        for name in self.state_names:
-            label = code[name[0]]
-            self.state_dictionary[label + ' (mass)'] = name
-            self.state_dictionary[label + ' (conc)'] = name + 'Concentration'
-=======
 
     def set_output_dimension(self, data_dimension:int):
         """Set output dimension to data dimension, so optimisation/inference can be performed.
@@ -333,7 +285,6 @@
         """
         self.output_dimension = len(output_names)
         self.output_names = output_names
->>>>>>> 8c73e0c4
 
 def set_unit_format():
     """
@@ -355,9 +306,4 @@
     for name, unit in common_units.items():
         myokit.Unit.register_preferred_representation(name, unit)
 
-<<<<<<< HEAD
 set_unit_format()
-
-=======
-set_unit_format()
->>>>>>> 8c73e0c4
