--- conflicted
+++ resolved
@@ -35,8 +35,6 @@
         # show our animation
         self._show_animated_logo()
 
-<<<<<<< HEAD
-=======
         # Timer to stop the animation
         self.anitimer = QtCore.QTimer()
         self.anitimer.setInterval(1950)
@@ -46,7 +44,6 @@
         # fill the window with content when timer runs out.
         self.anitimer.timeout.connect(self._arrange_window_content)
 
->>>>>>> 0cb6fd90
     def _set_window_size(self):
         """Keeps an aspect ratio width / height of 5/4 and scales the width such that 0.75 of the screen width is covered. If this
         leads to a window height exceeding the screen height, the aspect ratio is kept and the window height is set to the screen
@@ -147,8 +144,6 @@
 
         return label
 
-<<<<<<< HEAD
-=======
     def _create_PKPD_animation(self):
         """Shows the PKPD animation.
 
@@ -161,7 +156,6 @@
 
         return label
 
->>>>>>> 0cb6fd90
     def next_tab(self):
         """Switches to the simulation tab, when triggered by clicking the 'next' QPushButton on the home tab.
         """
@@ -236,17 +230,8 @@
             error_message = 'At least one of the files does not seem to exist or does not have the correct file format. Please check again!'
             QtWidgets.QMessageBox.question(self, 'Files not found!', error_message, QtWidgets.QMessageBox.Yes)
 
-<<<<<<< HEAD
-    def _are_files_correct(self) -> List[bool]:
-        """Checks whether data exist and have the correct format (.mmt and .csv, respectively).
-
-        Returns:
-            {List[bool]} -- Returns flags for the model and data file.
-=======
-
     def _instantiate_inverse_problem(self):
         """Instantiates inverse problem for parameter optimisation.
->>>>>>> 0cb6fd90
         """
         # create model container for patients
         self.model_container = []
@@ -277,7 +262,6 @@
                                                          values=self.simulation.state_data
             )
 
-
     def _show_animated_logo(self):
         self.setWindowTitle(self.window_title)
         animation = self._create_PKPD_animation()
@@ -286,7 +270,6 @@
         animation.movie().start()
 
 
-
 if __name__ == '__main__':
     # Create window instance
     app = QtWidgets.QApplication(sys.argv)
