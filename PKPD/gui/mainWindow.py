import os
import sys
import myokit
from typing import List

from PyQt5 import QtCore, QtGui, QtWidgets

from PKPD.inference import inference as inf
from PKPD.gui import abstractGui, home, simulation
from PKPD.model import model as m


class MainWindow(abstractGui.AbstractMainWindow):
    """MainWindow class which sets up basic functionality, the general geometry and layout of the GUI.
    """

    def __init__(self, app):
        """Initialises the main window.
        """
        super().__init__()
        self.app = app
        self.window_title = 'Pharmacokinetics/Pharmacodynamics'
        self.version_number = QtWidgets.QLabel('Version: 0.0.0')
        self.producers = QtWidgets.QLabel('SABS R3')

        # variables needed across tabs
        self.available_geometry = self.app.desktop().availableGeometry()
        _, _, self.desktop_width, self.desktop_height = self.available_geometry.getRect()

        # set window size.
        self._set_window_size()

        # format icons/images
        self._format_images()

        # fill the empty window with content
        self._arrange_window_content()

    def _set_window_size(self):
        """Keeps an aspect ratio width / height of 5/4 and scales the width such that 0.75 of the screen width is covered. If this
        leads to a window height exceeding the screen height, the aspect ratio is kept and the window height is set to the screen
        height.
        """
        width_coverage = 0.75  # subjective aesthetical choice
        aspect_ratio = 5 / 4  # subjective aesthetical choice

        # sanity check
        if (self.desktop_width < 1) or (self.desktop_height < 1):
            raise ValueError(
                'Resolution of desktop appears to be too low, i.e. less than a pixel for either width or height.')

        self.width = int(self.desktop_width * width_coverage)
        self.height = int(self.width / aspect_ratio)

        # check whether window with 0.75 desktop width fits on screen, else rescale.
        if self.height > self.desktop_height:
            self.height = self.desktop_height
            self.width = int(self.height * aspect_ratio)

        # update window size
        size = self.size()
        size.setWidth(self.width)
        size.setHeight(self.height)

        self.setGeometry(QtWidgets.QStyle.alignedRect(
            QtCore.Qt.LeftToRight,
            QtCore.Qt.AlignCenter,
            size,
            self.available_geometry
        )
        )

    def _format_images(self):
        """Scales images and logos according to the desktop size.
        """
        # SABS R3 logo in status bar
        sabs_logo = QtGui.QPixmap('images/SABSR3.png')
        self.rescaled_sabs = sabs_logo.scaledToHeight(self.desktop_height * 0.02)

        # symbols for success/failure of file selection
        question_mark = QtGui.QPixmap('images/QUESTION.png')
        self.rescaled_qm = question_mark.scaledToHeight(self.desktop_height * 0.025)
        check_mark = QtGui.QPixmap('images/CHECK.png')
        self.rescaled_cm = check_mark.scaledToHeight(self.desktop_height * 0.025)
        red_cross = QtGui.QPixmap('images/FALSE.png')
        self.rescaled_rc = red_cross.scaledToHeight(self.desktop_height * 0.03)

    def _arrange_window_content(self):
        """Defines the layout of the main window.
        """
        self.setWindowTitle(self.window_title)
        self.tabs = self._create_tabs()
        self.setCentralWidget(self.tabs)
        self.setStatusBar(self._create_status_bar())

    def _create_tabs(self):
        """Creates the home and simulation tab.

        Returns:
            {QTabWidget} -- A TabWidget containing the home and simulation tab.
        """
        # generate tabs.
        self.home = home.HomeTab(self)
        self.simulation = simulation.SimulationTab(self)

        # add tabs to tab widget.
        tabs = QtWidgets.QTabWidget()
        self.home_tab_index = tabs.addTab(self.home, self.home.name)
        self.sim_tab_index = tabs.addTab(self.simulation, self.simulation.name)

        return tabs

    def _create_status_bar(self):
        """Creates a status bar displaying the current program version and the producers of the program.

        Returns:
            {QStatusBar} -- A StatusbarWidget with the version number and the producers.
        """
        status_bar = QtWidgets.QStatusBar()
        status_bar.addWidget(self._create_SABS_logo())
        status_bar.addWidget(self.producers)
        status_bar.addWidget(self.version_number)

        return status_bar

    def _create_SABS_logo(self):
        """Creates SABS R3 logo in the status bar.

        Returns:
            {QLabel} -- Returns SABS R3 logo.
            {QLabel} -- Returns SABS R3 logo.
        """
        label = QtWidgets.QLabel(self)
        label.setPixmap(self.rescaled_sabs)

        return label

    def next_tab(self):
        """Switches to the simulation tab, when triggered by clicking the 'next' QPushButton on the home tab.
        """
        # TODO: refactor this construction when structure of webApp is clear.
        correct_data = self._are_files_correct()
        if self.home.is_model_file_valid and correct_data:
            # make file names globally accessible
            self.home.model_file
            # TODO: check that .csv has correct arrangement to be read or come up with dynamic solution.
            try:
                # plot data in simulation tab
                self.simulation.add_data_to_data_model_plot()

                # disable live plotting and line removal for the simulation
                self.simulation.enable_live_plotting = False
                self.simulation.enable_line_removal = False

                # instantiate model and inverse problem
                if self.simulation.is_single_output_model:
                    self.model = {}
                    for patient_id in self.simulation.patients_data:
                        self.model[patient_id] = m.SingleOutputModel(self.home.model_file, self.simulation.patients_dose[patient_id])
                    self.problem = inf.SingleOutputInverseProblem(self.model,
                                                                  self.simulation.patients_data)
                else:
                    self.model = {}
                    for patient_id in self.simulation.patients_data:
                        self.model[patient_id] = m.MultiOutputModel(self.home.model_file,
                                                                     self.simulation.patients_dose[patient_id])
                        self.model[patient_id].set_output_dimension(self.simulation.data_dimension)
                    self.problem = inf.MultiOutputInverseProblem(self.model, self.simulation.patients_data)

                self.simulation.fill_parameter_slider_group()
                self.simulation.fill_plot_option_window()
                self.simulation.fill_parameter_table()

                # switch to simulation tab
                self.tabs.setCurrentIndex(self.sim_tab_index)
            except ValueError:
                # generate error message
                error_message = 'The .csv file does not seem to be properly formatted. Please check again!'
<<<<<<< HEAD
                QtWidgets.QMessageBox.question(self, 'Data structure not compatible!', error_message,
=======
                QtWidgets.QMessageBox.question(self, 'Data structure not compatible!', error_message, QtWidgets.QMessageBox.Yes)

            # Check Units in MMT file
            try:
                self.model.model.check_units(mode=myokit.UNIT_STRICT)
            except Exception as e: # Display Warning if Inconsistent
                warning_message = 'Warning: Units may be inconsistent'
                QtWidgets.QMessageBox.question(self, warning_message, str(e),
>>>>>>> a393d299
                                               QtWidgets.QMessageBox.Yes)
        else:
            # update file dialog icons
            if not self.home.is_model_file_valid:
                self.home.model_check_mark.setPixmap(self.rescaled_rc)
            else:
                self.home.model_check_mark.setPixmap(self.rescaled_cm)
            if not correct_data:
                self.home.data_check_mark.setPixmap(self.rescaled_rc)
            else:
                self.home.data_check_mark.setPixmap(self.rescaled_cm)

            # generate error message
            error_message = 'At least one of the files does not seem to exist or does not have the correct file format. Please check again!'
            QtWidgets.QMessageBox.question(self, 'Files not found!', error_message, QtWidgets.QMessageBox.Yes)

    def _are_files_correct(self) -> List[bool]:
        """Checks whether model and data exist and have the correct format (.mmt and .csv, respectively).

        Returns:
            {List[bool]} -- Returns flags for the model and data file.
        """
        # data sanity check
        self.data_file = self.home.data_text.text()
        data_is_file = os.path.isfile(self.data_file)
        data_correct_format = self.data_file.split('.')[-1] == 'csv'
        correct_data = data_is_file and data_correct_format

        return correct_data

if __name__ == '__main__':
    # Create window instance
    app = QtWidgets.QApplication(sys.argv)
    window = MainWindow(app)

    # show window
    window.show()
    sys.exit(app.exec_())<|MERGE_RESOLUTION|>--- conflicted
+++ resolved
@@ -176,9 +176,6 @@
             except ValueError:
                 # generate error message
                 error_message = 'The .csv file does not seem to be properly formatted. Please check again!'
-<<<<<<< HEAD
-                QtWidgets.QMessageBox.question(self, 'Data structure not compatible!', error_message,
-=======
                 QtWidgets.QMessageBox.question(self, 'Data structure not compatible!', error_message, QtWidgets.QMessageBox.Yes)
 
             # Check Units in MMT file
@@ -187,7 +184,6 @@
             except Exception as e: # Display Warning if Inconsistent
                 warning_message = 'Warning: Units may be inconsistent'
                 QtWidgets.QMessageBox.question(self, warning_message, str(e),
->>>>>>> a393d299
                                                QtWidgets.QMessageBox.Yes)
         else:
             # update file dialog icons
