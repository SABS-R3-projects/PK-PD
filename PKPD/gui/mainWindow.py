import os
import sys
from typing import List

from PyQt5 import QtCore, QtGui, QtWidgets

from PKPD.inference import inference as inf
from PKPD.gui import abstractGui, home, simulation
from PKPD.model import model as m


class MainWindow(abstractGui.AbstractMainWindow):
    """MainWindow class which sets up basic functionality, the general geometry and layout of the GUI.
    """

    def __init__(self, app):
        """Initialises the main window.
        """
        super().__init__()
        self.app = app
        self.window_title = 'Pharmacokinetics/Pharmacodynamics'
        self.version_number = QtWidgets.QLabel('Version: 0.0.0')
        self.producers = QtWidgets.QLabel('SABS R3')

        # variables needed across tabs
        self.available_geometry = self.app.desktop().availableGeometry()
        _, _, self.desktop_width, self.desktop_height = self.available_geometry.getRect()

        # set window size.
        self._set_window_size()

        # format icons/images
        self._format_images()

        # fill the empty window with content
        self._arrange_window_content()

    def _set_window_size(self):
        """Keeps an aspect ratio width / height of 5/4 and scales the width such that 0.75 of the screen width is covered. If this
        leads to a window height exceeding the screen height, the aspect ratio is kept and the window height is set to the screen
        height.
        """
        width_coverage = 0.75  # subjective aesthetical choice
        aspect_ratio = 5 / 4  # subjective aesthetical choice

        # sanity check
        if (self.desktop_width < 1) or (self.desktop_height < 1):
            raise ValueError(
                'Resolution of desktop appears to be too low, i.e. less than a pixel for either width or height.')

        self.width = int(self.desktop_width * width_coverage)
        self.height = int(self.width / aspect_ratio)

        # check whether window with 0.75 desktop width fits on screen, else rescale.
        if self.height > self.desktop_height:
            self.height = self.desktop_height
            self.width = int(self.height * aspect_ratio)

        # update window size
        size = self.size()
        size.setWidth(self.width)
        size.setHeight(self.height)

        self.setGeometry(QtWidgets.QStyle.alignedRect(
            QtCore.Qt.LeftToRight,
            QtCore.Qt.AlignCenter,
            size,
            self.available_geometry
        )
        )

    def _format_images(self):
        """Scales images and logos according to the desktop size.
        """
        # SABS R3 logo in status bar
        sabs_logo = QtGui.QPixmap('images/SABSR3.png')
        self.rescaled_sabs = sabs_logo.scaledToHeight(self.desktop_height * 0.02)

        # symbols for success/failure of file selection
        question_mark = QtGui.QPixmap('images/QUESTION.png')
        self.rescaled_qm = question_mark.scaledToHeight(self.desktop_height * 0.025)
        check_mark = QtGui.QPixmap('images/CHECK.png')
        self.rescaled_cm = check_mark.scaledToHeight(self.desktop_height * 0.025)
        red_cross = QtGui.QPixmap('images/FALSE.png')
        self.rescaled_rc = red_cross.scaledToHeight(self.desktop_height * 0.03)

    def _arrange_window_content(self):
        """Defines the layout of the main window.
        """
        self.setWindowTitle(self.window_title)
        self.tabs = self._create_tabs()
        self.setCentralWidget(self.tabs)
        self.setStatusBar(self._create_status_bar())

    def _create_tabs(self):
        """Creates the home and simulation tab.

        Returns:
            {QTabWidget} -- A TabWidget containing the home and simulation tab.
        """
        # generate tabs.
        self.home = home.HomeTab(self)
        self.simulation = simulation.SimulationTab(self)

        # add tabs to tab widget.
        tabs = QtWidgets.QTabWidget()
        self.home_tab_index = tabs.addTab(self.home, self.home.name)
        self.sim_tab_index = tabs.addTab(self.simulation, self.simulation.name)

        return tabs

    def _create_status_bar(self):
        """Creates a status bar displaying the current program version and the producers of the program.

        Returns:
            {QStatusBar} -- A StatusbarWidget with the version number and the producers.
        """
        status_bar = QtWidgets.QStatusBar()
        status_bar.addWidget(self._create_SABS_logo())
        status_bar.addWidget(self.producers)
        status_bar.addWidget(self.version_number)

        return status_bar

    def _create_SABS_logo(self):
        """Creates SABS R3 logo in the status bar.

        Returns:
            {QLabel} -- Returns SABS R3 logo.
        """
        label = QtWidgets.QLabel(self)
        label.setPixmap(self.rescaled_sabs)

        return label

    def next_tab(self):
        """Switches to the simulation tab, when triggered by clicking the 'next' QPushButton on the home tab.
        """
        # TODO: refactor this construction when structure of webApp is clear.
<<<<<<< HEAD
        correct_model, correct_data = self._are_files_correct()
        if correct_model and correct_data:
            # TODO: check that .csv has correct arrangement to be read or come up with dynamic solution.
            # try:
=======
        correct_data = self._are_files_correct()
        if self.home.is_model_file_valid and correct_data:
            # make file names globally accessible
            self.home.model_file
            # TODO: check that .csv has correct arrangement to be read or come up with dynamic solution.
            try:
>>>>>>> c1b5db55
                # plot data in simulation tab
                self.simulation.add_data_to_data_model_plot()

                # disable live plotting and line removal for the simulation
                self.simulation.enable_live_plotting = False
                self.simulation.enable_line_removal = False

                # instantiate model and inverse problem
                if self.simulation.is_single_output_model:
<<<<<<< HEAD
                    self.model = {}
                    for patient_id in self.simulation.patients_data:
                        self.model[patient_id] = m.SingleOutputModel(self.model_file, self.simulation.patients_dose[patient_id])
                    self.problem = inf.SingleOutputInverseProblem(self.model,
                                                                  self.simulation.patients_data)
                else:
                    self.model = {}
                    for patient_id in self.simulation.patients_data:
                        self.model[patient_id] = m.MultiOutputModel(self.model_file,
                                                                     self.simulation.patients_dose[patient_id])
                    self.problem = inf.MultiOutputInverseProblem(self.model, self.simulation.patients_data)

=======
                    self.model = m.SingleOutputModel(self.home.model_file)
                    self.problem = inf.SingleOutputInverseProblem(model=self.model,
                                                                times=self.simulation.time_data,
                                                                values=self.simulation.state_data)
                else:
                    self.model = m.MultiOutputModel(self.home.model_file)

                    # set model output dimension to data dimension
                    self.model.set_output_dimension(self.simulation.data_dimension)

                    self.problem = inf.MultiOutputInverseProblem(model=self.model,
                                                                times=self.simulation.time_data,
                                                                values=self.simulation.state_data)
>>>>>>> c1b5db55
                self.simulation.fill_parameter_slider_group()
                self.simulation.fill_plot_option_window()
                self.simulation.fill_parameter_table()

                # switch to simulation tab
                self.tabs.setCurrentIndex(self.sim_tab_index)
            # except ValueError:
            #     # generate error message
            #     error_message = 'The .csv file does not seem to be properly formatted. Please check again!'
            #     QtWidgets.QMessageBox.question(self, 'Data structure not compatible!', error_message,
            #                                    QtWidgets.QMessageBox.Yes)
        else:
            # update file dialog icons
            if not self.home.is_model_file_valid:
                self.home.model_check_mark.setPixmap(self.rescaled_rc)
            else:
                self.home.model_check_mark.setPixmap(self.rescaled_cm)
            if not correct_data:
                self.home.data_check_mark.setPixmap(self.rescaled_rc)
            else:
                self.home.data_check_mark.setPixmap(self.rescaled_cm)

            # generate error message
            error_message = 'At least one of the files does not seem to exist or does not have the correct file format. Please check again!'
            QtWidgets.QMessageBox.question(self, 'Files not found!', error_message, QtWidgets.QMessageBox.Yes)

    def _are_files_correct(self) -> List[bool]:
        """Checks whether model and data exist and have the correct format (.mmt and .csv, respectively).

        Returns:
            {List[bool]} -- Returns flags for the model and data file.
        """
        # data sanity check
        self.data_file = self.home.data_text.text()
        data_is_file = os.path.isfile(self.data_file)
        data_correct_format = self.data_file.split('.')[-1] == 'csv'
        correct_data = data_is_file and data_correct_format

        return correct_data

if __name__ == '__main__':
    # Create window instance
    app = QtWidgets.QApplication(sys.argv)
    window = MainWindow(app)

    # show window
    window.show()
    sys.exit(app.exec_())<|MERGE_RESOLUTION|>--- conflicted
+++ resolved
@@ -137,19 +137,12 @@
         """Switches to the simulation tab, when triggered by clicking the 'next' QPushButton on the home tab.
         """
         # TODO: refactor this construction when structure of webApp is clear.
-<<<<<<< HEAD
-        correct_model, correct_data = self._are_files_correct()
-        if correct_model and correct_data:
-            # TODO: check that .csv has correct arrangement to be read or come up with dynamic solution.
-            # try:
-=======
         correct_data = self._are_files_correct()
         if self.home.is_model_file_valid and correct_data:
             # make file names globally accessible
             self.home.model_file
             # TODO: check that .csv has correct arrangement to be read or come up with dynamic solution.
             try:
->>>>>>> c1b5db55
                 # plot data in simulation tab
                 self.simulation.add_data_to_data_model_plot()
 
@@ -159,34 +152,19 @@
 
                 # instantiate model and inverse problem
                 if self.simulation.is_single_output_model:
-<<<<<<< HEAD
                     self.model = {}
                     for patient_id in self.simulation.patients_data:
-                        self.model[patient_id] = m.SingleOutputModel(self.model_file, self.simulation.patients_dose[patient_id])
+                        self.model[patient_id] = m.SingleOutputModel(self.home.model_file, self.simulation.patients_dose[patient_id])
                     self.problem = inf.SingleOutputInverseProblem(self.model,
                                                                   self.simulation.patients_data)
                 else:
                     self.model = {}
                     for patient_id in self.simulation.patients_data:
-                        self.model[patient_id] = m.MultiOutputModel(self.model_file,
+                        self.model[patient_id] = m.MultiOutputModel(self.home.model_file,
                                                                      self.simulation.patients_dose[patient_id])
+                        self.model[patient_id].set_output_dimension(self.simulation.data_dimension)
                     self.problem = inf.MultiOutputInverseProblem(self.model, self.simulation.patients_data)
 
-=======
-                    self.model = m.SingleOutputModel(self.home.model_file)
-                    self.problem = inf.SingleOutputInverseProblem(model=self.model,
-                                                                times=self.simulation.time_data,
-                                                                values=self.simulation.state_data)
-                else:
-                    self.model = m.MultiOutputModel(self.home.model_file)
-
-                    # set model output dimension to data dimension
-                    self.model.set_output_dimension(self.simulation.data_dimension)
-
-                    self.problem = inf.MultiOutputInverseProblem(model=self.model,
-                                                                times=self.simulation.time_data,
-                                                                values=self.simulation.state_data)
->>>>>>> c1b5db55
                 self.simulation.fill_parameter_slider_group()
                 self.simulation.fill_plot_option_window()
                 self.simulation.fill_parameter_table()
