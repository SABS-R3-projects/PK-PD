from typing import List

import numpy as np
import myokit
import pandas as pd
import pints
from matplotlib.backends.backend_qt4agg import FigureCanvasQTAgg as FigureCanvas
from matplotlib.backends.backend_qt4agg import NavigationToolbar2QT as NavigationToolbar
from matplotlib.figure import Figure
from matplotlib import patches
from PyQt5 import QtCore, QtWidgets
from PyQt5.QtGui import QDoubleValidator

from PKPD.gui.utils import slider as sl
from PKPD.inference import inference as inf
from PKPD.model import model as m


class CollapsibleBox(QtWidgets.QWidget):
    """
    Class to provide custom collapsible menu boxes in PyQt5
    """
    def __init__(self, title="", parent=None):
        super(CollapsibleBox, self).__init__(parent)

        self.toggle_button = QtWidgets.QToolButton(
            text=title, checkable=True, checked=False
        )
        self.toggle_button.setStyleSheet("QToolButton { border: none; }")
        self.toggle_button.setToolButtonStyle(
            QtCore.Qt.ToolButtonTextBesideIcon
        )
        self.toggle_button.setArrowType(QtCore.Qt.RightArrow)
        self.toggle_button.pressed.connect(self.on_pressed)

        self.toggle_animation = QtCore.QParallelAnimationGroup(self)

        self.content_area = QtWidgets.QScrollArea(
            maximumHeight=0, minimumHeight=0
        )
        self.content_area.setSizePolicy(
            QtWidgets.QSizePolicy.Expanding, QtWidgets.QSizePolicy.Fixed
        )
        self.content_area.setFrameShape(QtWidgets.QFrame.NoFrame)

        lay = QtWidgets.QVBoxLayout(self)
        lay.setSpacing(0)
        lay.setContentsMargins(0, 0, 0, 0)
        lay.addWidget(self.toggle_button)
        lay.addWidget(self.content_area)

        self.toggle_animation.addAnimation(
            QtCore.QPropertyAnimation(self, b"minimumHeight")
        )
        self.toggle_animation.addAnimation(
            QtCore.QPropertyAnimation(self, b"maximumHeight")
        )
        self.toggle_animation.addAnimation(
            QtCore.QPropertyAnimation(self.content_area, b"maximumHeight")
        )

        self.manual_state = False

    @QtCore.pyqtSlot()
    def on_pressed(self):
        checked = self.manual_state
        self.toggle_button.setArrowType(
            QtCore.Qt.DownArrow if not checked else QtCore.Qt.RightArrow
        )
        self.toggle_animation.setDirection(
            QtCore.QAbstractAnimation.Forward if not checked else QtCore.QAbstractAnimation.Backward
        )
        self.toggle_animation.start()

        self.manual_state = not checked

    def setContentLayout(self, layout):
        duration = 10
        self.content_area.setLayout(layout)
        collapsed_height = (
            self.sizeHint().height() - self.content_area.maximumHeight()
        )
        content_height = layout.sizeHint().height()
        for i in range(self.toggle_animation.animationCount()):
            animation = self.toggle_animation.animationAt(i)
            animation.setDuration(duration)
            animation.setStartValue(collapsed_height)
            animation.setEndValue(collapsed_height + content_height)

        content_animation = self.toggle_animation.animationAt(
            self.toggle_animation.animationCount() - 1
        )
        content_animation.setDuration(duration)
        content_animation.setStartValue(0)
        content_animation.setEndValue(content_height)


class SimulationTab(QtWidgets.QDialog):
    """Simulation tab class that is responsible for plotting the data and the model, as well as providing the ability to
    infer an optimal set model parameters for the data set.
    """
    def __init__(self, main_window):
        super().__init__()
        self.name = 'Simulation'
        self.main_window = main_window
        self.enable_live_plotting = False
        self.enable_line_removal = False
        self.is_single_output_model = True
        self.parameter_values = None
        self.patient_ids = [1]  # default: just a single patient
        self.dose_schedule = None
        self.boundaries_are_on = True

        # initialising the figure
        self.data_model_figure = Figure()
        self.data_model_figure_view = FigureCanvas(self.data_model_figure)

        # set the layout
        layout = QtWidgets.QHBoxLayout()
        layout.addWidget(self.data_model_figure_view)
        layout.addLayout(self._init_interactive_group())
        self.setLayout(layout)

    def extract_data_from_dataframe(self):
        """Splits dataframe into ID, time, states and dose numpy arrays.
        """
        # get data labels
        patient_id_label, self.time_label, self.state_labels, dose_schedule_label = self._get_data_labels()

        # check dimensionality of problem for plotting and inference
        self.data_dimension = len(self.state_labels)
        self.is_single_output_model = self.data_dimension == 1

        # get patient IDs, if available
        if patient_id_label is not None:
            # get patient ID for each data point
            self.patient_ids_mask = self.main_window.home.data_df[patient_id_label].to_numpy()

            # reduce to unique IDs
            self.patient_ids = np.unique(self.patient_ids_mask)

        # if no patient IDs are available, assume that all data is from one patient and assign ID 1
        else:
            # create patient mask for compatibility with the rest of the code
            number_rows = self.main_window.home.data_df.shape[0]
            self.patient_ids_mask = np.ones(number_rows, dtype=int)

            # reduce to unique IDs
            self.patient_ids = [1]

        # get dose schedule, if available
        if dose_schedule_label is not None:
            self.raw_dose_schedule = self.main_window.home.data_df[dose_schedule_label].to_numpy()
        else:
            self.raw_dose_schedule = None

        # sort into time and state data
        self.time_data = self.main_window.home.data_df[self.time_label].to_numpy()
        if self.is_single_output_model:
            state_label = self.state_labels[0]
            self.state_data = self.main_window.home.data_df[state_label].to_numpy()
        else:
            self.state_data = self.main_window.home.data_df[self.state_labels].to_numpy()

    def _get_data_labels(self):
        """Returns the labels associated to the patient IDs, the time data, state data and dosing schedule. For
        non-existent labels `None` is returned.
        """
        # get labels in data frame
        labels = self.main_window.home.data_df.keys()

        # check whether patient IDs and/or doses are provided
        are_patient_IDs_provided = self.main_window.home.patient_id_check_box.isChecked()
        is_dosing_schedule_provided = self.main_window.home.dose_schedule_check_box.isChecked()

        # return labels according to data structure
        if are_patient_IDs_provided and is_dosing_schedule_provided:
            patient_ID_label = labels[0]
            time_label = labels[1]
            state_labels = labels[2:-1]
            dose_label = labels[-1]

            return patient_ID_label, time_label, state_labels, dose_label
        elif are_patient_IDs_provided and not is_dosing_schedule_provided:
            patient_ID_label = labels[0]
            time_label = labels[1]
            state_labels = labels[2:]
            dose_label = None

            return patient_ID_label, time_label, state_labels, dose_label
        elif not are_patient_IDs_provided and is_dosing_schedule_provided:
            patient_ID_label = None
            time_label = labels[0]
            state_labels = labels[1:-1]
            dose_label = labels[-1]

            return patient_ID_label, time_label, state_labels, dose_label
        else:
            patient_ID_label = None
            time_label = labels[0]
            state_labels = labels[1:]
            dose_label = None

            return patient_ID_label, time_label, state_labels, dose_label

    def get_dose_schedule(self):
        """Get dose schedule from data, if provided.
        """
        # if no dose schedule is provided, set dose schedule to None for each patient
        if self.raw_dose_schedule is None:
            self.dose_schedule = [None] * len(self.patient_ids)

        # if dose schedule is provided, extract protocols for patients
        else:
            # initialise dose container
            self.dose_schedule = []
            for patient_id in self.patient_ids:
                # create patient mask
                patient_mask = self.patient_ids_mask == patient_id

                # get dose data
                raw_time_data = self.time_data[patient_mask]
                raw_dose_data = self.raw_dose_schedule[patient_mask]

                # crate NaN mask
                nan_mask =~ np.isnan(raw_dose_data)

                # filter nans
                time_data, dose_data = raw_time_data[nan_mask], raw_dose_data[nan_mask]

                # save extracted schedule in container
                if not dose_data:
                    # if dose data is empty, fill container with None
                    self.dose_schedule.append(None)
                else:
                    # set duration of doses (arbitrary) TODO: come up with better solution
                    number_of_doses = len(dose_data)
                    duration_data = np.ones(number_of_doses)

                    # if dose data not empty, fill container with data
                    self.dose_schedule.append([time_data, dose_data, duration_data])

    def filter_data(self):
        """Filter time and state data from rows for which the state only contains NaNs.
        """
        # initialise container for time and state data
        self.time_data_container = []
        self.state_data_container = []
        # if single output problem, remove all entries where state is NaN
        if self.is_single_output_model:
            # create NaN mask
            mask =~ np.isnan(self.state_data)

            # time and state data for non-NaN values
            self.time_data = self.time_data[mask]
            self.state_data = self.state_data[mask]

            # update patient IDs mask and patient IDs
            self.patient_ids_mask = self.patient_ids_mask[mask]
            self.patient_ids = np.unique(self.patient_ids_mask)

        # if multi output problem, remove only those rows where all state entries are NaN
        else:
            # create NaN mask
            mask2d =~ np.isnan(self.state_data)
            mask = np.all(mask2d, axis=1)

            # mask patient_id_mask, time and state data for non-NaN values
            self.time_data = self.time_data[mask]
            self.state_data = self.state_data[mask, :]

            # update patient IDs mask and patient IDs
            self.patient_ids_mask = self.patient_ids_mask[mask]
            self.patient_ids = np.unique(self.patient_ids_mask)

<<<<<<< HEAD
=======
        # split time and date data into patients
        for patient_id in self.patient_ids:
            # create patient mask
            mask = self.patient_ids_mask == patient_id

            # add patient specific data to container
            self.time_data_container.append(self.time_data[mask])
            self.state_data_container.append(self.state_data[mask])


>>>>>>> 3a31e522
    def update_dose_schedule(self, schedule:List) -> None:
        """Update dose schedule.

        Arguments:
            schedule {List} -- Schedule of all dose events [dose amount, time, duration] of a patient.
        """
        # if dose schedule is None, keep protocol from .mmt file
        if schedule is None:
            pass

        # if dose schedule exist, create protocol and add dosing events to it
        else:
            # get time and dose data
            time_data, dose_data, duration_data = schedule

            # create protocol object
            protocol = myokit.Protocol()

            # add dose events to protocol
            for dose_id, dose_amount in enumerate(dose_data):
                # compute dosing level
                level = dose_amount / duration_data[dose_id]

                # schedule dosing event
                protocol.schedule(level=level, start=time_data[dose_id], duration=duration_data[dose_id])

            # update dose schedule
            self.main_window.model.simulation.set_protocol(protocol)

    def add_data_to_data_model_plot(self):
        """Adds the data from the in the home tab chosen data file to the previously initialised figure. For
        multi-dimensional data, the figure is split into subplots.
        """
        # get number of patients
        number_of_patients = len(self.patient_ids)

        if self.is_single_output_model: # single output
            # clear figure
            self.data_model_figure.clf()

            # get state label
            state_label = self.state_labels[0]

            # create plot
            self.data_model_ax = self.data_model_figure.subplots()
            for patient in range(number_of_patients):

                # create scatter plot
<<<<<<< HEAD
                self.data_model_ax.scatter(x=self.time_data[mask],
                                           y=self.state_data[mask],
                                           marker='o',
                                           edgecolor='black',
                                           alpha=0.5
                                           )
=======
                self.data_model_ax.scatter(x=self.time_data_container[patient], y=self.state_data_container[patient], marker='o', edgecolor='black',
                                            alpha=0.5)
>>>>>>> 3a31e522

                # add x, y labels
                self.data_model_ax.set_xlabel(self.time_label)
                self.data_model_ax.set_ylabel(state_label)

            # add data label to legend (hack)
            self.data_model_ax.scatter(x=[],
                                       y=[],
                                       marker='o',
                                       color='darkgrey',
                                       edgecolor='black',
                                       alpha=0.5,
                                       label='data'
                                       )
            self.data_model_ax.legend()

        else:  # multi output
            # clear figure
            self.data_model_figure.clf()

            # create subplots for each compartment
            self.data_model_ax = self.data_model_figure.subplots(nrows=self.data_dimension, sharex=True)

            # create subplots for each measured compartment
            for dim in range(self.data_dimension):

                # color data by patient ID
                for patient in range(number_of_patients):
                    # create scatter plot
<<<<<<< HEAD
                    self.data_model_ax[dim].scatter(x=self.time_data[mask],
                                                    y=self.state_data[mask, dim],
                                                    marker='o',
                                                    edgecolor='black',
                                                    alpha=0.5
                                                    )
=======
                    self.data_model_ax[dim].scatter(x=self.time_data_container[patient], y=self.state_data_container[patient][:, dim],
                                                    marker='o', edgecolor='black', alpha=0.5)
>>>>>>> 3a31e522

                    # add ylabel for compartment
                    self.data_model_ax[dim].set_ylabel(self.state_labels[dim])

                # add legend to compartment subplot (hack)
                self.data_model_ax[dim].scatter(x=[],
                                                y=[],
                                                marker='o',
                                                color='darkgrey',
                                                edgecolor='black',
                                                alpha=0.5,
                                                label='data'
                                                )
                self.data_model_ax[dim].legend()

            # add xlabel to the bottom of the vertically stacked subplots
            self.data_model_ax[-1].set_xlabel(self.time_label)

        # refresh canvas
        self.data_model_figure_view.draw()

    def _init_interactive_group(self):
        """Initialises the dose schedule interface, functional sliders and buttons of the simulation tab.

        Returns:
            v_box {QVBoxLayout} -- Returns the layout arranging the sliders, buttons and the inferred parameter table.
        """
        # initialise dose interface, sliders, 'plot model' button,'infer model' button and inferred parameters table
        dose_schedule_group = self._initialise_dose_schedule_group()
        slider_group = self._initialise_slider_group()
        plot_buttons = self._initialise_plot_buttons()
        infer_buttons = self._initialise_infer_buttons()
        self.inferred_parameter_table = QtWidgets.QTableWidget()

        # arrange widgets vertically
        v_box = QtWidgets.QVBoxLayout()
        v_box.addWidget(slider_group)
        v_box.addLayout(plot_buttons)
        v_box.addLayout(infer_buttons)

        return v_box

    def _initialise_dose_schedule_group(self):
        pass

    def _initialise_slider_group(self):
        """Initialises the value sliders for the model parameters.

        Returns:
            scroll {QScrollArea} -- Returns an area of fixed, relative size to the app screen that is scrollable
                                    should the slider group exceed the assigned space.
        """
        # initialise slider group widget
        slider_group = QtWidgets.QGroupBox()

        # initialise grid to arrange sliders vertically
        self.parameter_sliders = QtWidgets.QGridLayout()

        # add grid layout to slider group
        slider_group.setLayout(self.parameter_sliders)

        # make slider group scrollable, such that window is never exceeded
        scroll = QtWidgets.QScrollArea()
        scroll.setWidget(slider_group)
        scroll.setWidgetResizable(True)

        # fix the width of sliders
        width = 0.35 * self.main_window.width
        scroll.setFixedWidth(width)

        return scroll

    def _initialise_plot_buttons(self):
        # create plot model button
        plot_button = QtWidgets.QPushButton('plot model')
        plot_button.clicked.connect(self.on_plot_model_click)

        # create option button
        option_button = QtWidgets.QPushButton('option')
        option_button.clicked.connect(self.on_plot_option_click)

        # initialise option window
        self._create_plot_option_window()

        # arrange button horizontally
        h_box = QtWidgets.QHBoxLayout()
        h_box.addWidget(plot_button)
        h_box.addWidget(option_button)

        return h_box

    def _initialise_infer_buttons(self):
        # create plot model button
        infer_button = QtWidgets.QPushButton('infer model')
        infer_button.clicked.connect(self.on_infer_model_click)

        # create option button
        option_button = QtWidgets.QPushButton('option')
        option_button.clicked.connect(self.on_infer_option_click)

        # create option window
        self._create_infer_option_window()

        # arrange button horizontally
        h_box = QtWidgets.QHBoxLayout()
        h_box.addWidget(infer_button)
        h_box.addWidget(option_button)

        return h_box

    def _create_infer_option_window(self):
        """Creates an option window to set the inference settings.
        """
        # create option window
        self.infer_option_window = QtWidgets.QDialog()
        self.infer_option_window.setWindowTitle('Inference options')

        # define dropdown dimension
        self.dropdown_menu_width = 190 # value arbitrary

        # create inference options
        optimiser_options = self._create_optimiser_options()
        objective_function_options = self._create_objective_function_options()
        boundary_toggle = self._create_boundary_toggle()

        # create apply / cancel buttons
        apply_cancel_buttons = self._create_apply_cancel_buttons()

        # arrange options vertically
        v_box = QtWidgets.QVBoxLayout()
        v_box.addLayout(optimiser_options)
        v_box.addLayout(objective_function_options)
        v_box.addLayout(boundary_toggle)
        v_box.addLayout(apply_cancel_buttons)

        # add options to window
        self.infer_option_window.setLayout(v_box)

    def _create_optimiser_options(self):
        """Creates a dropdown menu to select an optimiser method for the inference.

        Returns:
            h_box {QHBoxLayout} -- Returns label and dropdown menu.
        """
        # create label
        label = QtWidgets.QLabel('selected optimiser:')

        # define options
        valid_optimisers = ['CMA-ES', 'Nelder-Mead', 'SNES', 'xNES']

        # create dropdown menu for options
        self.optimiser_dropdown_menu = QtWidgets.QComboBox()
        self.optimiser_dropdown_menu.setMinimumWidth(self.dropdown_menu_width)
        for optimiser in valid_optimisers:
            self.optimiser_dropdown_menu.addItem(optimiser)

        # arrange label and dropdown menu horizontally
        h_box = QtWidgets.QHBoxLayout()
        h_box.addWidget(label)
        h_box.addWidget(self.optimiser_dropdown_menu)

        return h_box

    def _create_objective_function_options(self):
        """Creates a dropdown menu to select an error measure for the inference.

        Returns:
            h_box {QHBoxLayout} -- Returns label and dropdown menu.
        """
        # create label
        label = QtWidgets.QLabel('selected error measure:')

        # define options
        valid_error_measures = ['Mean Squared Error', 'Sum of Squares Error']

        # create dropdown menu for options
        self.error_measure_dropdown_menu = QtWidgets.QComboBox()
        self.error_measure_dropdown_menu.setMinimumWidth(self.dropdown_menu_width)
        for error_measure in valid_error_measures:
            self.error_measure_dropdown_menu.addItem(error_measure)

        # arrange label and dropdown menu horizontally
        h_box = QtWidgets.QHBoxLayout()
        h_box.addWidget(label)
        h_box.addWidget(self.error_measure_dropdown_menu)

        return h_box

    def _create_boundary_toggle(self):
        """Creates a checkbox used to set boundary checks. Defaults to checked (True).

        Returns:
            h_box {QHBoxLayout} -- Layout containing checkbox.
        """

        label = QtWidgets.QLabel('turn on boundary checking:')
        self.boundary_toggle = QtWidgets.QCheckBox()

        h_box = QtWidgets.QHBoxLayout()
        h_box.addWidget(label)
        h_box.addWidget(self.boundary_toggle)
        self.boundary_toggle.setChecked(True)

        return h_box

    def _create_apply_cancel_buttons(self):
        """Creates an apply and cancel button to either update the inference settings or closing the option window
        without updating.

        Returns:
            h_box {QHBoxLayout} -- Returns layout arranging the apply and cancel button.
        """
        # create apply and cancel button
        apply_button = QtWidgets.QPushButton('apply')
        apply_button.clicked.connect(self.on_infer_option_apply_click)
        cancel_button = QtWidgets.QPushButton('cancel')
        cancel_button.clicked.connect(self.on_infer_option_cancel_button_click)

        # arrange buttons horizontally
        h_box = QtWidgets.QHBoxLayout()
        h_box.addStretch(1)
        h_box.addWidget(apply_button)
        h_box.addWidget(cancel_button)

        return h_box

    def _plot_options_apply_cancel_buttons(self):
        """Creates an apply and cancel button to either update the inference settings or closing the option window
        without updating.

        Returns:
            h_box {QHBoxLayout} -- Returns layout arranging the apply and cancel button.
        """
        # create apply and cancel button
        apply_button = QtWidgets.QPushButton('apply')
        apply_button.clicked.connect(self.on_plot_option_apply_click)
        cancel_button = QtWidgets.QPushButton('cancel')
        cancel_button.clicked.connect(self.on_plot_option_cancel_click)

        # arrange buttons horizontally
        h_box = QtWidgets.QHBoxLayout()
        h_box.addStretch(1)
        h_box.addWidget(apply_button)
        h_box.addWidget(cancel_button)

        return h_box

    @QtCore.pyqtSlot()
    def on_infer_option_apply_click(self):
        """Reaction to left-clicking the infer option 'apply' button. Updates the inference settings and closes the
        option window.
        """
        # update infer options
        self._set_optimiser()
        self._set_error_measure()
        self._set_boundary_check()

        # close option window
        self.infer_option_window.close()

    @QtCore.pyqtSlot()
    def on_plot_option_apply_click(self):
        """Reaction to left-clicking the infer option 'apply' button. Updates the inference settings and closes the
        option window.
        """
        # update plot options
        self._change_y_axis_scaling()

        # close option window
        self.plot_option_window.close()

    def _change_y_axis_scaling(self):

        scale = self.y_axis_dropdown_menu.currentText()
        try:
            self.data_model_ax.set_yscale(scale)
        except:
            for elem in range(self.data_dimension):
                self.data_model_ax[elem].set_yscale(scale)
        self.data_model_figure_view.draw()  # refresh canvas

    def on_plot_option_cancel_click(self):
        """Reaction to left-clicking the infer option 'cancel' button. Closes the window.
        """
        # close option window
        self.plot_option_window.close()

    def _set_optimiser(self):
        # TODO: Nelder-Mead does not support boundaries. So should be cross-linked with turning boundaries off.
        """Sets the optimiser method for inference to the in the dropdown menu selected method.
        """
        # get selected optimiser
        optimiser = self.optimiser_dropdown_menu.currentText()

        # define dictionary between optimiser names and pints methods
        optimiser_dict = {'CMA-ES': pints.CMAES,
                          'Nelder-Mead': pints.NelderMead,
                          'SNES': pints.SNES,
                          'xNES': pints.XNES
                          }

        # get corresponding pints method
        method = optimiser_dict[optimiser]

        # update optimiser
        self.main_window.problem.set_optimiser(method)

    def _set_error_measure(self):
        """Sets the error measure for inference to the in the dropdown menu selected measure.
        """
        # get selected optimiser
        error_measure = self.error_measure_dropdown_menu.currentText()

        # define dictionary between error measure names and pints methods
        error_measure_dict = {'Mean Squared Error': pints.MeanSquaredError,
                              'Sum of Squares Error': pints.SumOfSquaresError,
                              }

        # get corresponding pints measure
        measure = error_measure_dict[error_measure]

        # update error measure
        self.main_window.problem.set_objective_function(measure)

    def _set_boundary_check(self):
        """Sets boundaries_are_on to True if the checkbox is checked when apply is clicked (False if not checked).
        """
        self.boundaries_are_on = self.boundary_toggle.isChecked()

    @QtCore.pyqtSlot()
    def on_infer_option_cancel_button_click(self):
        """Reaction to left-clicking the infer option 'cancel' button. Closes the window.
        """
        # close option window
        self.infer_option_window.close()

    def _create_plot_option_window(self):
        """Creates an option window to set the plotting settings.
        """
        # create option window
        self.plot_option_window = QtWidgets.QDialog()
        self.plot_option_window.setWindowTitle('Plotting options')

        # define dropdown dimension
        self.dropdown_menu_width = 190 # to match inference option window

        # create plotting options
        y_axis_options = self._create_y_axis_options()

        # create apply / cancel buttons
        apply_cancel_buttons = self._plot_options_apply_cancel_buttons()

        # vertical layout
        v_box = QtWidgets.QVBoxLayout()
        v_box.addLayout(y_axis_options)
        v_box.addLayout(apply_cancel_buttons)

        # add options to window
        self.plot_option_window.setLayout(v_box)

    def _create_y_axis_options(self):
        # create label
        label = QtWidgets.QLabel('y axis scaling:')

        # define options
        axis_types = ['linear', 'log']

        # create dropdown menu for options
        self.y_axis_dropdown_menu = QtWidgets.QComboBox()
        self.y_axis_dropdown_menu.setMinimumWidth(self.dropdown_menu_width)
        for scale in axis_types:
            self.y_axis_dropdown_menu.addItem(scale)

        # arrange label and dropdown menu horizontally
        h_box = QtWidgets.QHBoxLayout()
        h_box.addWidget(label)
        h_box.addWidget(self.y_axis_dropdown_menu)

        return h_box

    def fill_parameter_slider_group(self):
        """Fills the initialised slider group with parameter sliders (the number of sliders is determined by the number
        of parameters in the model).
        """
        self._clear_slider_group()

        # get parameter names
        state_names = self.main_window.model.state_names
        model_param_names = self.main_window.model.parameter_names  # parameters except initial conditions
        parameter_names = state_names + model_param_names  # parameters including initial conditions

        # fill up grid with slider objects
        # length of parameters so can fill up in correct order later
        self.slider_container = [None]*len(parameter_names)  # store in list to be able to update later
        self.slider_min_max_label_container = [None]*len(parameter_names) # store in list to be able to update later
        self.parameter_text_field_container = [None]*len(parameter_names) # store in list to be able to update later

        # fill up grid with inferred parameter boxes
        self.inferred_boxes = [None] * len(parameter_names)

        # Get unique list of components and sort alphabetically for consistent display
        collapse_boxes = list(set([p.split('.')[0] for p in parameter_names]))
        collapse_boxes.sort()

        # Create box for each component:
        # TODO Group parameters earlier to make this more efficient
        for name in collapse_boxes:
            box = CollapsibleBox("{}".format(name.replace('_', ' ').capitalize()))
            self.parameter_sliders.addWidget(box)  # add to parameter slider section
            lay = QtWidgets.QGridLayout()
            # Add correct parameters to each box component
            # But keeping original ID labelling so as not to affect inference etc.
            for param_id, param_name in enumerate(parameter_names):
                if param_name.split('.')[0] == name:
                    lay.addWidget(self._create_slider(param_name, param_id), param_id, 0)
            box.setContentLayout(lay)
            self.parameter_sliders.setAlignment(QtCore.Qt.AlignTop)  # display nicely



        # initialise container to store parameter values (for efficiency)
        number_parameters = len(self.parameter_text_field_container)
        self.parameter_values = np.empty(number_parameters)

    def _clear_slider_group(self):
        """
        Clears the slider group from pre-existing sliders.
        """
        # Solution from Stack Overflow:
        # https://stackoverflow.com/questions/4528347/clear-all-widgets-in-a-layout-in-pyqt
        # - using takeAt & deleteLater vs. itemAt & setParent(None) which didn't work in this case
        for _ in range(self.parameter_sliders.count()):
            child = self.parameter_sliders.takeAt(0)
            child.widget().deleteLater()

    def _create_slider(self, parameter_name: str, parameter_id : int):
        """Creates slider group. Includes parameter label, value slider, value text field and labels for slider
        boundaries.

        Arguments:
            parameter_name {str} -- Parameter name for which the slider is created.
            parameter_id {int} -- Order in which slider appears in list to match parameter values

        Returns:
            slider_box {QGroupBox} -- Returns a widget containing labels, a value slider and a value text field for the
                                      parameter.
        """
        # initialise widget
        slider_box = QtWidgets.QGroupBox(self._give_param_label(parameter_name))

        # create horizontal slider
        slider = sl.DoubleSlider()
        slider.setMinimum(0.1)  # arbitrary choice
        slider.setValue(1)  # default arbitrary, but it seems reasonable to avoid zero
        slider.setMaximum(30)  # arbitrary choice
        slider.setTickPosition(sl.DoubleSlider.TicksBothSides)

        # keep track of sliders
        self.slider_container[parameter_id] = slider

        # create labels
        min_current_max_value = self._create_min_current_max_value_label(slider, parameter_id)
        slider.valueChanged[int].connect(self._update_parameter_values)

        # arrange slider and labels
        v_box = QtWidgets.QVBoxLayout()
        v_box.addWidget(slider)
        v_box.addLayout(min_current_max_value)
        v_box.addStretch(1)

        # create inferred parameters
        inferred_param = self._create_parameter_table(parameter_id)

        h_box = QtWidgets.QHBoxLayout()
        h_box.addLayout(v_box)
        h_box.addWidget(inferred_param)
        slider_box.setLayout(h_box)

        return slider_box

    def _give_param_label(self, parameter_name):
        """Takes a parameter name and returns a string with the parameter label (if exists), name (if no label), and
        units.

        Arguments: parameter_name -- name of myokit parameter (string)

        Returns: slider_label -- appropriate parameter name (string)
        """
        var = self.main_window.model.model.get(parameter_name)
        unit = var.unit()
        parameter_label = var.label()

        # Default display name - parameter name with compartment removed
        display_name = parameter_name.split('.')[-1]

        # If there's a label or units, add them to the naming string.
        if parameter_label is not None:
            if unit is not None:
                slider_label = str(parameter_label + ' ' + str(unit))
            else:
                slider_label = str(parameter_label)
        else:
            if unit is not None:
                slider_label = str(display_name + ' ' + str(unit))
            else:
                slider_label = str(display_name)

        return slider_label

    def _create_min_current_max_value_label(self, slider:QtWidgets.QSlider, parameter_id: int):
        """Creates labels for a slider displaying the current position of the slider and the minimum and
        maximum value of the slider.

        Arguments:
            slider {QtWidgets.QSlider} -- Parameter slider.
            parameter_id {int} -- Order in which slider appears in list to match parameter values

        Returns:
            h_box {QHBoxLayout} -- Returns a layout arranging the slider labels.
        """
        # create min/max labels and text field for current value
        min_value = QtWidgets.QLineEdit('%.1f' % slider.minimum())
        text_field = QtWidgets.QLineEdit('%.1f' % slider.value())
        max_value = QtWidgets.QLineEdit('%.1f' % slider.maximum())

        # Set Validator so can only input non negative entry
        lower_bound = 0.0
        upper_bound = np.inf
        decimal_places = 1  # to match slider precision
        min_value.setValidator(QDoubleValidator(lower_bound, upper_bound, decimal_places))
        max_value.setValidator(QDoubleValidator(lower_bound, upper_bound, decimal_places))

        # Align all centrally for consistency
        text_field.setAlignment(QtCore.Qt.AlignCenter)
        min_value.setAlignment(QtCore.Qt.AlignCenter)
        max_value.setAlignment(QtCore.Qt.AlignCenter)
        # ECE8E4

        # Set Display Style - colour chosen to match default background
        min_value.setStyleSheet("QLineEdit{background-color: rgba(0, 0, 0, 0); color: black; border: None}")
        max_value.setStyleSheet("QLineEdit{background-color: rgba(0, 0, 0, 0); color: black; border: None}")

        min_value.editingFinished.connect(self._update_slider_boundaries)
        max_value.editingFinished.connect(self._update_slider_boundaries)

        # keep track of parameter values and min/max labels
        self.parameter_text_field_container[parameter_id] = text_field
        self.slider_min_max_label_container[parameter_id] = [min_value, max_value]

        # arrange widgets horizontally
        h_box = QtWidgets.QHBoxLayout()
        h_box.addWidget(min_value)
        h_box.addStretch(1)
        h_box.addWidget(text_field)
        h_box.addStretch(1)
        h_box.addWidget(max_value)

        return h_box

    def _update_parameter_values(self):
        """Updates parameter text fields when slider position is moved and updates the model plot in the figure, should
        live plotting be enabled.
        """
        # update slider text fields
        for slider_id, slider in enumerate(self.slider_container):
            self.parameter_values[slider_id] = round(number=slider.value(), ndigits=1)
            self.parameter_text_field_container[slider_id].setText('%.1f' % self.parameter_values[slider_id])

        # plot model if live plotting is enabled
        if self.enable_live_plotting and self.is_single_output_model:
            self._plot_single_output_model()
        elif self.enable_live_plotting and not self.is_single_output_model:
            self._plot_multi_output_model()

    def _update_slider_boundaries(self):
        """"
        Updates slider boundaries to correspond to inputted boundaries in text box
        """
        # TODO Better solution avoiding iteration?
        # Iterate over sliders
        for slider_id, slider in enumerate(self.slider_container):
            # Get Current Min/Max values from slider textbox
            # Round to 1dp to correspond to slider precision
            new_min = round(number=float(self.slider_min_max_label_container[slider_id][0].text()), ndigits=1)
            new_max = round(number=float(self.slider_min_max_label_container[slider_id][1].text()), ndigits=1)
            # Set new slider boundaries (if possible)
            slider.setMinimum(round(number=new_min, ndigits=1))
            slider.setMaximum(round(number=new_max, ndigits=1))
            # Display new slider boundaries in text box
            self.slider_min_max_label_container[slider_id][0].setText(str(slider.minimum()))
            self.slider_min_max_label_container[slider_id][1].setText(str(slider.maximum()))

    def fill_plot_option_window(self):
        #  TODO: finish this!
        # create text fields
        for slider in self.slider_container:
            pass

    def fill_infer_option_window(self):
        #  TODO: finish this!
        # create text fields
        for slider in self.slider_container:
            pass

    @QtCore.pyqtSlot()
    def on_plot_model_click(self):
        """Reaction to left-clicking the 'plot model' button. Enables the 'live plotting feature' and plots the model
        with parameters from the current slider positions.
        """
        # enable live plotting with sliders
        self.enable_live_plotting = True

        # define time points for evaluation
        self.times = np.linspace(start=self.time_data[0],
                                 stop=self.time_data[-1],
                                 num=100
                                 )

        # get current parameters from sliders
        for param_id, param_text_field in enumerate(self.parameter_text_field_container):
            self.parameter_values[param_id] = float(param_text_field.text())

        # plot model
        if self.is_single_output_model:
            self._plot_single_output_model()
        else:
            self._plot_multi_output_model()

        # enable removal of plots to prevent flooding of figure
        self.enable_line_removal = True

    def _plot_single_output_model(self):
        """Plots the model in dashed, grey lines.
        """
        # solve forward problem for current parameter set
        self.state_values = self.main_window.model.simulate(parameters=self.parameter_values,
                                                            times=self.times
                                                            )

        # remove previous graph to avoid flooding the figure
        if self.enable_line_removal:
            self.data_model_ax.lines.pop()

        # plot model
        self.data_model_ax.plot(self.times, self.state_values, linestyle='dashed', color='grey')

        # refresh canvas
        self.data_model_figure_view.draw()

    def _plot_multi_output_model(self):
        """Plots the model in dashed, grey lines. Each state dimension is plotted to a separate subplot.
        """
        # solve forward problem for current parameter set
        self.state_values = self.main_window.model.simulate(parameters=self.parameter_values,
                                                            times=self.times
                                                            )

        # remove previous graphs from subplots to avoid flooding the figure
        if self.enable_line_removal:
            for dim in range(self.data_dimension):
                self.data_model_ax[dim].lines.pop()

        # plot model
        for dim in range(self.data_dimension):
            self.data_model_ax[dim].plot(self.times, self.state_values[:, dim], linestyle='dashed', color='grey')

        # refresh canvas
        self.data_model_figure_view.draw()

    @QtCore.pyqtSlot()
    def on_plot_option_click(self):
        """Reaction to left-clicking the plot 'option' button. Opens the plot option window.
        """
        # open option window
        self.plot_option_window.open()

    @QtCore.pyqtSlot()
    def on_infer_option_click(self):
        """Reaction to left-clicking the inference 'option' button. Opens the plot option window.
        """
        # open option window
        self.infer_option_window.open()

    def _create_parameter_table(self, parameter_id: int):
        """Creates a small table to hold the inferred values for a parameter. Initially empty.
        """
        # create inferred parameters
        inferred_param = QtWidgets.QTableWidget()
        inferred_param.setRowCount(1)
        inferred_param.setColumnCount(1)
        header = QtWidgets.QTableWidgetItem('Inferred \n Parameter')
        inferred_param.setHorizontalHeaderItem(0, header)
        inferred_param.verticalHeader().setVisible(False)
        inferred_param.setItem(0, 0, QtWidgets.QTableWidgetItem(''))

        self.inferred_boxes[parameter_id] = inferred_param

        # set the height and width of the inferred param boxes
        header_height = inferred_param.horizontalHeader().height()
        cell_height = inferred_param.rowHeight(0)
        inferred_param.setMaximumHeight(2*header_height + cell_height)
        header_width = inferred_param.horizontalHeader().width()
        cell_width = inferred_param.columnWidth(0)
        inferred_param.setFixedWidth(min(cell_width, header_width))

        return inferred_param

    @QtCore.pyqtSlot()
    def on_infer_model_click(self):
        """Reaction to left-clicking the 'infer model' button. A parameter set for the model is estimated that minimises
        an objective function with respect to the data. The initial point for the inference is taken from the slider
        position, and the inferred parameter set updates the sliders and the inferred parameter table.
        """
        # disable live plotting
        self.enable_live_plotting = False

        # disable line removal
        self.enable_line_removal = False

        # get initial parameters from slider text fields
        initial_parameters = np.empty(len(self.parameter_values))
        for parameter_id, parameter_text_field in enumerate(self.parameter_text_field_container):
            value = float(parameter_text_field.text())
            initial_parameters[parameter_id] = value
            # Note: order of text fields matches order of params in inverse problem class

        # set parameter boundaries
        self._set_parameter_boundaries(initial_parameters)

        # if initial parameters lie within provided boundaries, start inference
        if self.correct_initial_values:
            try:
                # find parameters
                self.main_window.problem.find_optimal_parameter(initial_parameter=initial_parameters)
                self.estimated_parameters = self.main_window.problem.estimated_parameters

                # plot inferred model
                self._plot_inferred_model()

                # update slider position to infered parameters
                self._update_sliders_to_inferred_params()

                # update parameter table
                self._update_parameter_table()
            except ArithmeticError:
                # generate error message
                error_message = str('Convergence test failures occurred too many times during one internal time step or'
                                    ' minimum step size was reached. Please try different inference settings!')
                QtWidgets.QMessageBox.question(self, 'Convergence error!', error_message, QtWidgets.QMessageBox.Yes)
            except myokit.SimulationError:
                # generate error message
                error_message = str('A numerical error occurred during the simulation likely due to unsuitable '
                                    'inference settings. Please try different inference settings!')
                QtWidgets.QMessageBox.question(self, 'Numerical error!', error_message, QtWidgets.QMessageBox.Yes)
            except ValueError as e:
                # Generate error message (eg. if bounds are too narrow)
                # Show error message as generated in PINTS
                error_message = 'Check Boundaries are Suitable: \n' + str(e)

                # Quick Fix to Remove Old Plot:
                if self.is_single_output_model:  # remove one line
                    self.data_model_ax.lines.pop()
                else:
                    for dim in range(len(self.data_model_ax)):
                        self.data_model_ax[dim].lines.pop()
                QtWidgets.QMessageBox.question(self, 'Value error!', error_message, QtWidgets.QMessageBox.Yes)

    def _set_parameter_boundaries(self, initial_parameters:np.ndarray):
        """Gets slider boundaries and restricts the parameter search to those intervals. If initial parameters lie
        outside the domain of support, an error message is returned.

        Arguments:
            initial_parameters {np.ndarray} -- Initial point in parameter space for the inference.
        """
        # tolerance extension of boundaries (as values can be set to slider boundaries)
        increment = 1.0E-7

        # if boundaries are turned off, send None to optimiser
        if self.boundaries_are_on is False:
            self.main_window.problem.set_parameter_boundaries(None)
            self.correct_initial_values = True

        # if boundaries are turned on, get from sliders
        elif self.boundaries_are_on is True:
            # get boundaries from sliders
            min_values = []
            max_values = []

            for param_id, slider in enumerate(self.slider_container):
                minimum = slider.minimum() - increment  # extend boundaries for stability
                maximum = slider.maximum() + increment
                initial_value = initial_parameters[param_id]

                # check whether initial value lies within boundaries
                if (initial_value < minimum) or (initial_value > maximum):
                    # flag that there is problem with the initial values
                    self.correct_initial_values = False

                    # generate error message
                    error_message = 'Initial parameters do not lie within boundaries. Please check again!'
                    QtWidgets.QMessageBox.question(self,
                                                   'Parameters outside boundaries!',
                                                   error_message,
                                                   QtWidgets.QMessageBox.Yes
                                                   )
                    break
                else:
                    # flag that initial values are correct
                    self.correct_initial_values = True

                    # collect boundaries
                    min_values.append(minimum)
                    max_values.append(maximum)

            # set boundaries for inference
            if self.correct_initial_values:
                self.main_window.problem.set_parameter_boundaries([min_values, max_values])

    def _plot_inferred_model(self):
        """Plots inferred model in a solid, black line and removes all other lines from figure.
        """
        # define time points for model evaluation
        times = np.linspace(start=self.time_data[0],
                            stop=self.time_data[-1],
                            num=100
                            )

        # solve forward problem
        state_values = self.main_window.model.simulate(parameters=self.main_window.problem.estimated_parameters,
                                                       times=times
                                                       )
        if self.is_single_output_model: # single-output problem
            # remove all lines from figure
            lines = self.data_model_ax.lines
            while lines:
                lines.pop()

            # plot model
            self.data_model_ax.plot(times, state_values, color='black', label='model')
            self.data_model_ax.legend()
        else:  # multi-output problem
            # remove all lines from figure
            for dim in range(self.data_dimension):
                lines = self.data_model_ax[dim].lines
                while lines:
                    lines.pop()

            # plot model
            for dim in range(self.data_dimension):
                self.data_model_ax[dim].plot(times, state_values[:, dim], color='black', label='model')
                self.data_model_ax[dim].legend()

        # refresh canvas
        self.data_model_figure_view.draw()

    def _update_sliders_to_inferred_params(self):
        """Set slider positions and text fields to inferred parameters.
        """
        for param_id, param_value in enumerate(self.estimated_parameters):
            # get slider
            slider = self.slider_container[param_id]

            # round parameter value to appropriate precision
            rounded_value = round(number=param_value, ndigits=1)

            # set slider value
            slider.setValue(rounded_value)

            # get text field
            text_field = self.parameter_text_field_container[param_id]

            # set text field value
            text_field.setText('%.1f' % rounded_value)

    def _update_parameter_table(self):
        """Fills parameter table cells with inferred parameter values.
        """
        for param_id, param_value in enumerate(self.estimated_parameters):
            # round value to 3 digits (arbitrary)
            rounded_value = round(number=param_value, ndigits=3)

            # update cell in table
            self.inferred_boxes[param_id].item(0, 0).setText('%.3f' % rounded_value)
            self.inferred_boxes[param_id].item(0, 0).setTextAlignment(QtCore.Qt.AlignHCenter)<|MERGE_RESOLUTION|>--- conflicted
+++ resolved
@@ -273,8 +273,6 @@
             self.patient_ids_mask = self.patient_ids_mask[mask]
             self.patient_ids = np.unique(self.patient_ids_mask)
 
-<<<<<<< HEAD
-=======
         # split time and date data into patients
         for patient_id in self.patient_ids:
             # create patient mask
@@ -284,8 +282,6 @@
             self.time_data_container.append(self.time_data[mask])
             self.state_data_container.append(self.state_data[mask])
 
-
->>>>>>> 3a31e522
     def update_dose_schedule(self, schedule:List) -> None:
         """Update dose schedule.
 
@@ -334,17 +330,12 @@
             for patient in range(number_of_patients):
 
                 # create scatter plot
-<<<<<<< HEAD
-                self.data_model_ax.scatter(x=self.time_data[mask],
-                                           y=self.state_data[mask],
+                self.data_model_ax.scatter(x=self.time_data_container[patient],
+                                           y=self.state_data_container[patient],
                                            marker='o',
                                            edgecolor='black',
                                            alpha=0.5
                                            )
-=======
-                self.data_model_ax.scatter(x=self.time_data_container[patient], y=self.state_data_container[patient], marker='o', edgecolor='black',
-                                            alpha=0.5)
->>>>>>> 3a31e522
 
                 # add x, y labels
                 self.data_model_ax.set_xlabel(self.time_label)
@@ -374,17 +365,12 @@
                 # color data by patient ID
                 for patient in range(number_of_patients):
                     # create scatter plot
-<<<<<<< HEAD
-                    self.data_model_ax[dim].scatter(x=self.time_data[mask],
-                                                    y=self.state_data[mask, dim],
+                    self.data_model_ax[dim].scatter(x=self.time_data_container[patient],
+                                                    y=self.state_data_container[patient][:, dim],
                                                     marker='o',
                                                     edgecolor='black',
                                                     alpha=0.5
                                                     )
-=======
-                    self.data_model_ax[dim].scatter(x=self.time_data_container[patient], y=self.state_data_container[patient][:, dim],
-                                                    marker='o', edgecolor='black', alpha=0.5)
->>>>>>> 3a31e522
 
                     # add ylabel for compartment
                     self.data_model_ax[dim].set_ylabel(self.state_labels[dim])
