--- conflicted
+++ resolved
@@ -403,20 +403,10 @@
         self.inferred_parameter_table = QtWidgets.QTableWidget()
 
         # arrange widgets vertically
-<<<<<<< HEAD
         v_box = QtWidgets.QVBoxLayout()
         v_box.addWidget(slider_group)
         v_box.addLayout(plot_buttons)
         v_box.addLayout(infer_buttons)
-        v_box.addWidget(self.inferred_parameter_table)
-=======
-        vbox = QtWidgets.QVBoxLayout()
-        vbox.addWidget(slider_group)
-        vbox.addLayout(plot_buttons)
-        vbox.addLayout(infer_buttons)
-
-        return vbox
->>>>>>> 1c406d6b
 
         return v_box
 
@@ -771,13 +761,6 @@
         parameter_names = state_names + model_param_names  # parameters including initial conditions
 
         # fill up grid with slider objects
-<<<<<<< HEAD
-        self.slider_container = []  # store in list to be able to update later
-        self.slider_min_max_label_container = []  # store in list to be able to update later
-        self.parameter_text_field_container = []  # store in list to be able to update later
-        for param_id, param_name in enumerate(parameter_names):
-            self.parameter_sliders.addWidget(self._create_slider(param_name), param_id, 0)
-=======
         # length of parameters so can fill up in correct order later
         self.slider_container = [None]*len(parameter_names)  # store in list to be able to update later
         self.slider_min_max_label_container = [None]*len(parameter_names) # store in list to be able to update later
@@ -806,7 +789,6 @@
             self.parameter_sliders.setAlignment(QtCore.Qt.AlignTop)  # display nicely
 
 
->>>>>>> 1c406d6b
 
         # initialise container to store parameter values (for efficiency)
         number_parameters = len(self.parameter_text_field_container)
@@ -814,16 +796,6 @@
 
     def _clear_slider_group(self):
         """
-<<<<<<< HEAD
-        number_items_in_group = self.parameter_sliders.count()
-        for item_id in range(number_items_in_group):
-            # setting an items parent to None deletes it, according to Stack Overflow
-            self.parameter_sliders.itemAtPosition(item_id, 0).widget().setParent(None)
-
-    def _create_slider(self, parameter_name: str):
-        """Creates slider group. Includes parameter label, value slider, value text field and labels for slider
-        boundaries.
-=======
         Clears the slider group from pre-existing sliders.
         """
         # Solution from Stackoverflow:
@@ -836,12 +808,11 @@
 
     def _create_slider(self, parameter_name: str, parameter_id : int):
         """Creates slider group. Includes parameter label, value slider, value text field and labels for slider boundaries.
->>>>>>> 1c406d6b
 
         Arguments:
             parameter_name {str} -- Parameter name for which the slider is created.
             parameter_id {int} -- Order in which slider appears in list to match parameter values
-        
+
         Returns:
             slider_box {QGroupBox} -- Returns a widget containing labels, a value slider and a value text field for the
                                       parameter.
@@ -864,13 +835,6 @@
         slider.valueChanged[int].connect(self._update_parameter_values)
 
         # arrange slider and labels
-<<<<<<< HEAD
-        v_box = QtWidgets.QVBoxLayout()
-        v_box.addWidget(slider)
-        v_box.addLayout(min_current_max_value)
-        v_box.addStretch(1)
-        slider_box.setLayout(v_box)
-=======
         vbox = QtWidgets.QVBoxLayout()
         vbox.addWidget(slider)
         vbox.addLayout(min_current_max_value)
@@ -883,7 +847,6 @@
         hbox.addLayout(vbox)
         hbox.addWidget(inferred_param)
         slider_box.setLayout(hbox)
->>>>>>> 1c406d6b
 
         return slider_box
 
@@ -916,20 +879,14 @@
 
         return slider_label
 
-<<<<<<< HEAD
-    def _create_min_current_max_value_label(self, slider:QtWidgets.QSlider):
-        """Creates labels for a slider displaying the current position of the slider and the minimum and maximum value
-        of the slider.
-=======
     def _create_min_current_max_value_label(self, slider:QtWidgets.QSlider, parameter_id: int):
         """Creates labels for a slider displaying the current position of the slider and the minimum and
         maximum value of the slider.
->>>>>>> 1c406d6b
 
         Arguments:
             slider {QtWidgets.QSlider} -- Parameter slider.
             parameter_id {int} -- Order in which slider appears in list to match parameter values
-        
+
         Returns:
             h_box {QHBoxLayout} -- Returns a layout arranging the slider labels.
         """
@@ -987,8 +944,6 @@
         elif self.enable_live_plotting and not self.is_single_output_model:
             self._plot_multi_output_model()
 
-<<<<<<< HEAD
-=======
     def _update_slider_boundaries(self):
         """"
         Updates slider boundaries to correspond to inputted boundaries in text box
@@ -1008,7 +963,6 @@
             self.slider_min_max_label_container[slider_id][1].setText(str(slider.maximum()))
 
 
->>>>>>> 1c406d6b
     def fill_plot_option_window(self):
         #  TODO: finish this!
         # create text fields
@@ -1100,32 +1054,6 @@
         # open option window
         self.infer_option_window.open()
 
-<<<<<<< HEAD
-    def fill_parameter_table(self):
-        """Fills the parameter table with # parameters columns. Each column carries the name of the respective parameter
-        and an empty cell for the inferred value.
-        """
-        # get fit parameter names
-        state_names = self.main_window.model.state_names
-        model_param_names = self.main_window.model.parameter_names
-        parameter_names = state_names + model_param_names
-        number_parameters = len(parameter_names)
-
-        # fill up table with parameter columns (name and empty cell)
-        self.inferred_parameter_table.setRowCount(1)
-        self.inferred_parameter_table.setColumnCount(number_parameters)
-        for param_id, param_name in enumerate(parameter_names):
-            self.inferred_parameter_table.setHorizontalHeaderItem(param_id, QtWidgets.QTableWidgetItem(param_name))
-            self.inferred_parameter_table.setItem(0, param_id, QtWidgets.QTableWidgetItem(''))
-
-        # set height and width of table to fit the content
-        header_height = self.inferred_parameter_table.horizontalHeader().height()
-        cell_height = self.inferred_parameter_table.rowHeight(0)
-        self.inferred_parameter_table.setMaximumHeight(header_height + cell_height)
-        header_width = self.inferred_parameter_table.verticalHeader().width()
-        cell_width = self.inferred_parameter_table.columnWidth(0)
-        self.inferred_parameter_table.setMaximumWidth(header_width + number_parameters * cell_width)
-=======
 
     def _create_parameter_table(self, parameter_id: int):
         """Creates a small table to hold the inferred values for a parameter. Initially empty.
@@ -1153,7 +1081,6 @@
         inferred_param.setFixedWidth(min(cell_width, header_width))
 
         return inferred_param
->>>>>>> 1c406d6b
 
     @QtCore.pyqtSlot()
     def on_infer_model_click(self):
