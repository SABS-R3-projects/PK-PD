--- conflicted
+++ resolved
@@ -118,9 +118,8 @@
             self.data_model_figure.clf()
 
             # create subplots for each compartment
-<<<<<<< HEAD
             self.data_model_ax = self.data_model_figure.subplots(nrows=self.state_dimension, sharex=True)
-            for dim in range(self.state_dimension):
+            for dim in range(self.data_dimension):
                 for patient_id in self.patients_data:
                     label = 'patient ' + str(patient_id)
                     colour = int(len(self.colours) * (patient_id - self.first_patient_id) / len(self.patients_data))
@@ -128,12 +127,6 @@
                                                y=self.patients_data[patient_id][1][:, dim], label=label, marker='o',
                                                color=self.colours[colour],
                                                edgecolor='black', alpha=0.5)
-=======
-            self.data_model_ax = self.data_model_figure.subplots(nrows=self.data_dimension, sharex=True)
-            for dim in range(self.data_dimension):
-                self.data_model_ax[dim].scatter(x=self.time_data, y=self.state_data[:, dim], label='data', marker='o',
-                                                color='darkgreen', edgecolor='black', alpha=0.5)
->>>>>>> c1b5db55
                 self.data_model_ax[dim].set_ylabel(state_labels[dim])
                 self.data_model_ax[dim].legend()
             self.data_model_ax[-1].set_xlabel(time_label)
@@ -316,7 +309,7 @@
         cancel_button = QtWidgets.QPushButton('cancel')
         cancel_button.clicked.connect(self.on_infer_option_cancel_button_click)
 
-        # arange buttons horizontally
+        # arrange buttons horizontally
         h_box = QtWidgets.QHBoxLayout()
         h_box.addStretch(1)
         h_box.addWidget(apply_button)
@@ -337,11 +330,7 @@
         self.infer_option_window.close()
 
     def _set_optimiser(self):
-<<<<<<< HEAD
-        # TODO: Nelder-Mead does not support boundaries. So should be cross-linked with turning boundaries off.
-=======
         # TODO: Nelder-Mead does not support boundaries. So should be cross-linked with tunring boundaries off.
->>>>>>> c1b5db55
         """Sets the optimiser method for inference to the in the dropdown menu selected method.
         """
         # get selected optimiser
@@ -391,18 +380,9 @@
         self._clear_slider_group()
 
         # get parameter names
-<<<<<<< HEAD
-        if self.is_single_output_model:
-            state_names = [self.main_window.model[self.first_patient_id].state_name]
-        else:
-            state_names = self.main_window.model[self.first_patient_id].state_names
-        model_param_names = self.main_window.model[self.first_patient_id].parameter_names  # parameters except initial conditions
-        parameter_names = state_names + model_param_names  # parameters including initial conditions
-=======
-        state_names = self.main_window.model.state_names
-        model_param_names = self.main_window.model.parameter_names # parameters except initial conditions
+        state_names = self.main_window.model[self.first_patient_id].state_names
+        model_param_names = self.main_window.model[self.first_patient_id].parameter_names # parameters except initial conditions
         parameter_names = state_names + model_param_names # parameters including initial conditions
->>>>>>> c1b5db55
 
         # fill up grid with slider objects
         self.slider_container = []  # store in list to be able to update later
@@ -570,9 +550,8 @@
         """
         # remove previous graphs from subplots to avoid flooding the figure
         if self.enable_line_removal:
-<<<<<<< HEAD
             for i in self.patients_data:
-                for dim in range(self.state_dimension):
+                for dim in range(self.data_dimension):
                     self.data_model_ax[dim].lines.pop()
 
         for patient_id in self.patients_data:
@@ -584,16 +563,8 @@
 
             # plot model
             colour = int(len(self.colours)*(patient_id - self.first_patient_id)/len(self.patients_data))
-            for dim in range(self.state_dimension):
+            for dim in range(self.data_dimension):
                 self.data_model_ax[dim].plot(self.times, self.state_values[:, dim], linestyle='dashed', color=self.colours[colour])
-=======
-            for dim in range(self.data_dimension):
-                self.data_model_ax[dim].lines.pop()
-
-        # plot model
-        for dim in range(self.data_dimension):
-            self.data_model_ax[dim].plot(self.times, self.state_values[:, dim], linestyle='dashed', color='grey')
->>>>>>> c1b5db55
 
         # refresh canvas
         self.canvas.draw()
@@ -617,16 +588,8 @@
         empty cell for the inferred value.
         """
         # get fit parameter names
-<<<<<<< HEAD
-        if self.is_single_output_model:
-            state_names = [self.main_window.model[self.first_patient_id].state_name]
-        else:
-            state_names = self.main_window.model[self.first_patient_id].state_names
+        state_names = self.main_window.model[self.first_patient_id].state_names
         model_param_names = self.main_window.model[self.first_patient_id].parameter_names
-=======
-        state_names = self.main_window.model.state_names
-        model_param_names = self.main_window.model.parameter_names
->>>>>>> c1b5db55
         parameter_names = state_names + model_param_names
         number_parameters = len(parameter_names)
 
@@ -661,12 +624,8 @@
         initial_parameters = np.empty(len(self.parameter_values))
         for parameter_id, parameter_text_field in enumerate(self.parameter_text_field_container):
             value = float(parameter_text_field.text())
-<<<<<<< HEAD
-            initial_parameters.append(value)
+            initial_parameters[parameter_id] = value
             # Note: order of text fields matches order of params in inverse problem class
-=======
-            initial_parameters[parameter_id] = value # Note: order of text fields matches order of params in inverse problem class
->>>>>>> c1b5db55
 
         # set parameter boundaries
         self._set_parameter_boundaries(initial_parameters)
@@ -753,18 +712,8 @@
             lines = self.data_model_ax.lines
             while lines:
                 lines.pop()
-<<<<<<< HEAD
         else:  # multi-output problem
-            for dim in range(self.state_dimension):
-=======
-
-            # plot model
-            self.data_model_ax.plot(times, state_values, color='black', label='model')
-            self.data_model_ax.legend()
-        else: # multi-output problem
-            # remove all lines from figure
             for dim in range(self.data_dimension):
->>>>>>> c1b5db55
                 lines = self.data_model_ax[dim].lines
                 while lines:
                     lines.pop()
@@ -780,19 +729,13 @@
             if patient_id == self.first_patient_id:
                 label = 'inferred model'
             # plot model
-<<<<<<< HEAD
             if self.is_single_output_model:  # single-output problem
                 self.data_model_ax.plot(times, state_values, color=self.colours[colour], label=label)
                 self.data_model_ax.legend()
             else:  # multi-output problem
-                for dim in range(self.state_dimension):
+                for dim in range(self.data_dimension):
                     self.data_model_ax[dim].plot(times, state_values[:, dim], color=self.colours[colour], label=label)
                     self.data_model_ax[dim].legend()
-=======
-            for dim in range(self.data_dimension):
-                self.data_model_ax[dim].plot(times, state_values[:, dim], color='black', label='model')
-                self.data_model_ax[dim].legend()
->>>>>>> c1b5db55
 
         # refresh canvas
         self.canvas.draw()
