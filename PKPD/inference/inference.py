--- conflicted
+++ resolved
@@ -44,12 +44,8 @@
         self.estimated_parameters = None
         self.objective_score = None
 
-<<<<<<< HEAD
-    def find_optimal_parameter(self, initial_parameter: np.ndarray) -> None:
-=======
 
     def find_optimal_parameter(self, initial_parameter:np.ndarray, number_of_iterations:int=5) -> None:
->>>>>>> c1b5db55
         """Find point in parameter space that optimises the objective function, i.e. find the set of parameters that minimises the
         distance of the model to the data with respect to the objective function. Optimisation is run number_of_iterations times and
         result with minimal score is returned.
@@ -127,46 +123,6 @@
         min_values, max_values = boundaries[0], boundaries[1]
         self.parameter_boundaries = pints.RectangularBoundaries(min_values, max_values)
 
-<<<<<<< HEAD
-    def get_estimate(self) -> List:
-        """Returns the estimated parameters that minimise the objective function in a dictionary and the corresponding
-        score of the objective function.
-
-        Returns:
-            List -- [parameter dictionary, corresponding score of the objective function]
-        """
-        if self.estimated_parameters is None:
-            raise ValueError('The estimated parameter is None. Try to run the `find_optimal_parameter` routine again?')
-        parameter_dict = self._create_parameter_dict(self.estimated_parameters)
-
-        return [parameter_dict, self.objective_score]
-
-    def _create_parameter_dict(self, estimated_parameter: np.ndarray) -> Dict:
-        """Creates a dictionary of the optimal parameters by assigning the corresponding names to them.
-
-        Arguments:
-            estimated_parameter {np.ndarray} -- Parameter values resulting from the optimisation.
-
-        Return:
-            {Dict} -- Estimated parameter values with their name as key.
-        """
-        state_dimension = 1
-        state_name = self.problems[0]._model.state_name
-        parameter_names = self.problems[0]._model.parameter_names
-
-        parameter_dict = {}
-        # Note that the estimated parameters are [initial values, model parameter].
-        for parameter_id, value in enumerate(estimated_parameter):
-            if parameter_id < state_dimension:
-                parameter_dict[state_name] = value
-            else:
-                reset_id = parameter_id - state_dimension
-                parameter_dict[parameter_names[reset_id]] = value
-
-        return parameter_dict
-
-=======
->>>>>>> c1b5db55
 
 class MultiOutputInverseProblem(AbstractInverseProblem):
     """Multi-output inverse problem based on pints.MultiOutputProblem https://pints.readthedocs.io/. Default objective function
@@ -206,12 +162,8 @@
         self.estimated_parameters = None
         self.objective_score = None
 
-<<<<<<< HEAD
-    def find_optimal_parameter(self, initial_parameter: np.ndarray) -> None:
-=======
 
     def find_optimal_parameter(self, initial_parameter:np.ndarray, number_of_iterations:int=5) -> None:
->>>>>>> c1b5db55
         """Find point in parameter space that optimises the objective function, i.e. find the set of parameters that minimises the
         distance of the model to the data with respect to the objective function.
 
@@ -287,45 +239,4 @@
             boundaries {List} -- List of two lists. [min values, max values]
         """
         min_values, max_values = boundaries[0], boundaries[1]
-<<<<<<< HEAD
-        self.parameter_boundaries = pints.RectangularBoundaries(min_values, max_values)
-
-    def get_estimate(self) -> List:
-        """Returns the estimated parameters that minimise the objective function in a dictionary and the corresponding
-        score of the objective function.
-
-        Returns:
-            List -- [parameter dictionary, corresponding score of the objective function]
-        """
-        if self.estimated_parameters is None:
-            raise ValueError('The estimated parameter is None. Try to run the `find_optimal_parameter` routine again?')
-        parameter_dict = self._create_parameter_dict(self.estimated_parameters)
-
-        return [parameter_dict, self.objective_score]
-
-    def _create_parameter_dict(self, estimated_parameter: np.ndarray) -> Dict:
-        """Creates a dictionary of the optimal parameters by assigning the corresponding names to them.
-
-        Arguments:
-            estimated_parameter {np.ndarray} -- Parameter values resulting from the optimisation.
-
-        Return:
-            {Dict} -- Estimated parameter values with their name as key.
-        """
-        state_dimension =  self.problems[0]._model.n_outputs()
-        state_names =  self.problems[0]._model.state_names
-        parameter_names =  self.problems[0]._model.parameter_names
-
-        parameter_dict = {}
-        # Note that the estimated parameters are [inital values, model parameter].
-        for parameter_id, value in enumerate(estimated_parameter):
-            if parameter_id < state_dimension:
-                parameter_dict[state_names[parameter_id]] = value
-            else:
-                reset_id = parameter_id - state_dimension
-                parameter_dict[parameter_names[reset_id]] = value
-
-        return parameter_dict
-=======
-        self.parameter_boundaries = pints.RectangularBoundaries(min_values, max_values)
->>>>>>> c1b5db55
+        self.parameter_boundaries = pints.RectangularBoundaries(min_values, max_values)