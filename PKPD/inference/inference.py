from typing import List, Dict

import numpy as np
import pints

from PKPD.model import model as m
from PKPD.inference.abstractInference import AbstractInverseProblem


class SingleOutputInverseProblem(AbstractInverseProblem):
    """Single-output inverse problem based on pints.SingleOutputProblem https://pints.readthedocs.io/. Default objective function
    is pints.SumOfSquaresError and default optimiser is pints.CMAES.
    """
    def __init__(self, models: List[m.SingleOutputModel], times: List[np.ndarray], values: List[np.ndarray]):
        """Initialises a single output inference problem with default objective function pints.SumOfSquaresError
        and default optimiser pints.CMAES. Standard deviation in initial starting point of optimisation as well as
        restricted domain of support for inferred parameters is disabled by default.

        Arguments:
            models {List[m.SingleOutputModel]} -- Models, which parameters are to be inferred.
            times {List[np.ndarray]} -- Times of data points for the different models.
            values {List[np.ndarray]} -- State values of data points for the different models.

        Return:
            None
        """
        # initialise problem container
        self.problem_container = []
        for model_id, model in enumerate(models):
            self.problem_container.append(pints.SingleOutputProblem(model, times[model_id], values[model_id]))

        # initialise error function container
        self.error_function_container = []
        for problem in self.problem_container:
            self.error_function_container.append(pints.SumOfSquaresError(problem))

        # initialise optimiser
        self.optimiser = pints.CMAES

        # initialise fluctiations around starting point of optimisation
        self.initial_parameter_uncertainty = None

        # initialise parameter constraints
        self.parameter_boundaries = None

        # initialise outputs
        self.estimated_parameters = None
        self.objective_score = None

    def find_optimal_parameter(self, initial_parameter:np.ndarray, number_of_iterations:int=5) -> None:
        """Find point in parameter space that optimises the objective function, i.e. find the set of parameters that minimises the
        distance of the model to the data with respect to the objective function. Optimisation is run number_of_iterations times and
        result with minimal score is returned.

        Arguments:
            initial_parameter {np.ndarray} -- Starting point in parameter space of the optimisation algorithm.
            number_of_iterations {int} -- Number of times optimisation is run. Default: 5 (arbitrary).

        Return:
            None
        """
        # set default randomness in initial parameter values, if not specified in GUI
        if self.initial_parameter_uncertainty is None:
            # TODO: evaluate how to choose uncertainty best, to obtain most stable results
            self.initial_parameter_uncertainty = initial_parameter + 0.1 # arbitrary

        # create sum of errors measure
        error_measure = pints.SumOfErrors(self.error_function_container)

        # initialise optimisation
        optimisation = pints.OptimisationController(function=error_measure,
                                                    x0=initial_parameter,
                                                    sigma0=self.initial_parameter_uncertainty,
                                                    boundaries=self.parameter_boundaries,
                                                    method=self.optimiser)

        # run optimisation 'number_of_iterations' times
        estimate_container = []
        score_container = []
        for _ in range(number_of_iterations):
            estimates, score = optimisation.run()
            estimate_container.append(estimates)
            score_container.append(score)

        # return parameters with minimal score
        min_score_id = np.argmin(score_container)
        self.estimated_parameters, self.objective_score = [estimate_container[min_score_id], score_container[min_score_id]]

<<<<<<< HEAD
    def set_objective_function(self, objective_function: pints.ErrorMeasure) -> None:
        """Sets the objective function which is minimised to find the optimal parameter set.
=======

    def set_error_function(self, error_function: pints.ErrorMeasure) -> None:
        """Sets the objective function which is minimised to find the optimal parameter set. For multiple problems, all
        error functions are updated to the selected function.
>>>>>>> 0cb6fd90

        Arguments:
            error_function {pints.ErrorMeasure} -- Valid error functions are [MeanSquaredError,
            RootMeanSquaredError, SumOfSquaresError] in pints.
        """
        # List of valid error functions
        valid_err_func = [pints.MeanSquaredError, pints.RootMeanSquaredError, pints.SumOfSquaresError]

        # check of validity of selected error function
        if error_function not in valid_err_func:
            raise ValueError('Objective function is not supported.')

        # update error function
        for problem_id, problem in enumerate(self.problem_container):
            self.error_function_container[problem_id] = error_function(problem)

    def set_optimiser(self, optimiser: pints.Optimiser) -> None:
        """Sets the optimiser to find the "global" minimum of the objective function.

        Arguments:
            optimiser {pints.Optimiser} -- Valid optimisers are [CMAES, NelderMead, PSO, SNES, XNES] in pints.
        """
        valid_optimisers = [pints.CMAES, pints.NelderMead, pints.PSO, pints.SNES, pints.XNES]

        if optimiser not in valid_optimisers:
            raise ValueError('Method is not supported.')

        self.optimiser = optimiser

    def set_parameter_boundaries(self, boundaries:List):
        """Sets the parameter boundaries for inference.

        Arguments:
            boundaries {List} -- List of two lists. [min values, max values]
        """
        print('boundaries are ' + str(boundaries))
        if boundaries is None:
            self.parameter_boundaries = None
        else:
            min_values, max_values = boundaries[0], boundaries[1]
            self.parameter_boundaries = pints.RectangularBoundaries(min_values, max_values)


class MultiOutputInverseProblem(AbstractInverseProblem):
    """Multi-output inverse problem based on pints.MultiOutputProblem https://pints.readthedocs.io/. Default objective function
    is pints.SumOfSquaresError and default optimiser is pints.CMAES.
    """
    def __init__(self, models: List[m.MultiOutputModel], times: List[np.ndarray], values: List[np.ndarray]):
        """Initialises a multi-output inference problem with default objective function pints.SumOfSquaresError
        and default optimiser pints.CMAES. Standard deviation in initial starting point of optimisation as well as
        restricted domain of support for inferred parameters is disabled by default.

        Arguments:
            models {List[m.MultiOutputModel]} -- Models, which parameters are to be inferred.
            times {List[np.ndarray]} -- Times of data points for the different models.
            values {List[np.ndarray]} -- State values of data points for the different models.

        Return:
            None
        """
        # initialise problem container
        self.problem_container = []
        for model_id, model in enumerate(models):
            self.problem_container.append(pints.MultiOutputProblem(model, times[model_id], values[model_id]))

        # initialise error function container
        self.error_function_container = []
        for problem in self.problem_container:
            self.error_function_container.append(pints.SumOfSquaresError(problem))

        # initialise optimiser
        self.optimiser = pints.CMAES

        # initialise fluctiations around starting point of optimisation
        self.initial_parameter_uncertainty = None

        # initialise parameter constraints
        self.parameter_boundaries = None

        # initialise outputs
        self.estimated_parameters = None
        self.objective_score = None

    def find_optimal_parameter(self, initial_parameter:np.ndarray, number_of_iterations:int=5) -> None:
        """Find point in parameter space that optimises the objective function, i.e. find the set of parameters that minimises the
        distance of the model to the data with respect to the objective function.

        Arguments:
            initial_parameter {np.ndarray} -- Starting point in parameter space of the optimisation algorithm.

        Return:
            None
        """
        # set default randomness in initial parameter values, if not specified in GUI
        if self.initial_parameter_uncertainty is None:
            # TODO: evaluate how to choose uncertainty best, to obtain most stable results
            self.initial_parameter_uncertainty = initial_parameter + 0.1 # arbitrary

        # create sum of errors measure
        error_measure = pints.SumOfErrors(self.error_function_container)

        # initialise optimisation
        optimisation = pints.OptimisationController(function=error_measure,
                                                    x0=initial_parameter,
                                                    sigma0=self.initial_parameter_uncertainty,
                                                    boundaries=self.parameter_boundaries,
                                                    method=self.optimiser)

        # run optimisation 'number_of_iterations' times
        estimate_container = []
        score_container = []
        for _ in range(number_of_iterations):
            estimates, score = optimisation.run()
            estimate_container.append(estimates)
            score_container.append(score)

        # return parameters with minimal score
        min_score_id = np.argmin(score_container)
        self.estimated_parameters, self.objective_score = [estimate_container[min_score_id], score_container[min_score_id]]

<<<<<<< HEAD
    def set_objective_function(self, objective_function: pints.ErrorMeasure) -> None:
        """Sets the objective function which is minimised to find the optimal parameter set.
=======

    def set_error_function(self, error_function: pints.ErrorMeasure) -> None:
        """Sets the objective function which is minimised to find the optimal parameter set. For multiple problems, all
        error functions are updated to the selected function.
>>>>>>> 0cb6fd90

        Arguments:
            error_function {pints.ErrorMeasure} -- Valid error functions are [MeanSquaredError,
            RootMeanSquaredError, SumOfSquaresError] in pints.
        """
        # List of valid error functions
        valid_err_func = [pints.MeanSquaredError, pints.SumOfSquaresError]

        # check of validity of selected error function
        if error_function not in valid_err_func:
            raise ValueError('Objective function is not supported.')

        # update error function
        for problem_id, problem in enumerate(self.problem_container):
            self.error_function_container[problem_id] = error_function(problem)

    def set_optimiser(self, optimiser: pints.Optimiser) -> None:
        """Sets the optimiser to find the "global" minimum of the objective function.

        Arguments:
            optimiser {pints.Optimiser} -- Valid optimisers are [CMAES, NelderMead, PSO, SNES, XNES] in pints.
        """
        valid_optimisers = [pints.CMAES, pints.NelderMead, pints.PSO, pints.SNES, pints.XNES]

        if optimiser not in valid_optimisers:
            raise ValueError('Method is not supported.')

        self.optimiser = optimiser

    def set_parameter_boundaries(self, boundaries:List):
        """Sets the parameter boundaries for inference.

        Arguments:
            boundaries {List} -- List of two lists. [min values, max values]
        """
        min_values, max_values = boundaries[0], boundaries[1]
        self.parameter_boundaries = pints.RectangularBoundaries(min_values, max_values)<|MERGE_RESOLUTION|>--- conflicted
+++ resolved
@@ -86,15 +86,9 @@
         min_score_id = np.argmin(score_container)
         self.estimated_parameters, self.objective_score = [estimate_container[min_score_id], score_container[min_score_id]]
 
-<<<<<<< HEAD
-    def set_objective_function(self, objective_function: pints.ErrorMeasure) -> None:
-        """Sets the objective function which is minimised to find the optimal parameter set.
-=======
-
     def set_error_function(self, error_function: pints.ErrorMeasure) -> None:
         """Sets the objective function which is minimised to find the optimal parameter set. For multiple problems, all
         error functions are updated to the selected function.
->>>>>>> 0cb6fd90
 
         Arguments:
             error_function {pints.ErrorMeasure} -- Valid error functions are [MeanSquaredError,
@@ -215,15 +209,9 @@
         min_score_id = np.argmin(score_container)
         self.estimated_parameters, self.objective_score = [estimate_container[min_score_id], score_container[min_score_id]]
 
-<<<<<<< HEAD
-    def set_objective_function(self, objective_function: pints.ErrorMeasure) -> None:
-        """Sets the objective function which is minimised to find the optimal parameter set.
-=======
-
     def set_error_function(self, error_function: pints.ErrorMeasure) -> None:
         """Sets the objective function which is minimised to find the optimal parameter set. For multiple problems, all
         error functions are updated to the selected function.
->>>>>>> 0cb6fd90
 
         Arguments:
             error_function {pints.ErrorMeasure} -- Valid error functions are [MeanSquaredError,
